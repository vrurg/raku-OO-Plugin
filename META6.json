--- conflicted
+++ resolved
@@ -1,92 +1,51 @@
 {
-  "license": "Artistic-2.0",
-<<<<<<< HEAD
-  "name": "OO::Plugin",
-  "meta-version": "0",
+  "version": "0.0.904",
+  "auth": "github:vrurg",
   "production": false,
-=======
-  "auth": "github:vrurg",
-  "meta-version": "0",
-  "version": "0.0.5",
-  "source-url": "git://github.com/vrurg/Perl6-OO-Plugin.git",
-  "support": {
-    "source": "https://github.com/vrurg/Perl6-OO-Plugin.git"
+  "perl": "6.d",
+  "provides": {
+    "OO::Plugin::Class": "lib/OO/Plugin/Class.pm6",
+    "OO::Plugin::Metamodel::PlugRoleHOW": "lib/OO/Plugin/Metamodel/PlugRoleHOW.pm6",
+    "OO::Plugin": "lib/OO/Plugin.pm6",
+    "OO::Plugin::Manager": "lib/OO/Plugin/Manager.pm6",
+    "OO::Plugin::Metamodel::PluginHOW": "lib/OO/Plugin/Metamodel/PluginHOW.pm6",
+    "OO::Plugin::Declarations": "lib/OO/Plugin/Declarations.pm6",
+    "OO::Plugin::Exception": "lib/OO/Plugin/Exception.pm6",
+    "OO::Plugin::Registry": "lib/OO/Plugin/Registry.pm6"
   },
-  "name": "OO::Plugin",
->>>>>>> d4fea3c2
   "tags": [
     "OO",
     "Plugin",
     "Plugins"
   ],
-<<<<<<< HEAD
   "support": {
     "source": "https://github.com/vrurg/Perl6-OO-Plugin.git"
   },
   "description": "Framework for working with OO application plugins",
-  "build-depends": [
-    "META6",
-    "p6doc",
-    "Pod::To::Markdown"
+  "authors": [
+    "Vadim Belman <vrurg@cpan.org>"
   ],
-  "version": "0.0.904",
-  "depends": [
-    "WhereList",
-    "File::Find"
-  ],
-  "auth": "github:vrurg",
-=======
+  "meta-version": "0",
   "resources": [
     
   ],
-  "perl": "6.d",
-  "production": true,
-  "provides": {
-    "OO::Plugin::Declarations": "lib/OO/Plugin/Declarations.pm6",
-    "OO::Plugin::Metamodel::PlugRoleHOW": "lib/OO/Plugin/Metamodel/PlugRoleHOW.pm6",
-    "OO::Plugin": "lib/OO/Plugin.pm6",
-    "OO::Plugin::Manager": "lib/OO/Plugin/Manager.pm6",
-    "OO::Plugin::Registry": "lib/OO/Plugin/Registry.pm6",
-    "OO::Plugin::Metamodel::PluginHOW": "lib/OO/Plugin/Metamodel/PluginHOW.pm6",
-    "OO::Plugin::Exception": "lib/OO/Plugin/Exception.pm6",
-    "OO::Plugin::Class": "lib/OO/Plugin/Class.pm6"
-  },
-  "depends": [
-    "WhereList",
-    "File::Find",
-    "WhereList"
-  ],
-  "description": "Framework for working with OO application plugins",
->>>>>>> d4fea3c2
   "test-depends": [
     "Test",
     "Test::META",
     "Test::When",
     "App::Prove6"
   ],
-<<<<<<< HEAD
-  "perl": "6.d",
-  "provides": {
-    "OO::Plugin::Declarations": "lib/OO/Plugin/Declarations.pm6",
-    "OO::Plugin::Metamodel::PlugRoleHOW": "lib/OO/Plugin/Metamodel/PlugRoleHOW.pm6",
-    "OO::Plugin::Registry": "lib/OO/Plugin/Registry.pm6",
-    "OO::Plugin::Manager": "lib/OO/Plugin/Manager.pm6",
-    "OO::Plugin::Class": "lib/OO/Plugin/Class.pm6",
-    "OO::Plugin::Metamodel::PluginHOW": "lib/OO/Plugin/Metamodel/PluginHOW.pm6",
-    "OO::Plugin": "lib/OO/Plugin.pm6",
-    "OO::Plugin::Exception": "lib/OO/Plugin/Exception.pm6"
-  },
-  "source-url": "git://github.com/vrurg/Perl6-OO-Plugin.git",
-  "resources": [
-    
-=======
-  "authors": [
-    "Vadim Belman <vrurg@cpan.org>"
-  ],
   "build-depends": [
     "META6",
     "p6doc",
     "Pod::To::Markdown"
->>>>>>> d4fea3c2
-  ]
+  ],
+  "source-url": "git://github.com/vrurg/Perl6-OO-Plugin.git",
+  "depends": [
+    "WhereList",
+    "File::Find",
+    "WhereList"
+  ],
+  "license": "Artistic-2.0",
+  "name": "OO::Plugin"
 }