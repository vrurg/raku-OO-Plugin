use v6.d;
unit class OO::Plugin::Manager:auth<CPAN:VRURG>:ver<0.0.0>:api<0>;
use File::Find;
use OO::Plugin::Metamodel::PluginHOW;
use OO::Plugin::Registry;
use OO::Plugin::Class;
use OO::Plugin::Exception;

=begin pod

=head1 NAME

OO::Plugin::Manager - the conductor for a plugin orchestra.

=head1 SYNOPSIS

    my $mgr = OO::Plugin::Manager.new( base => 'MyApp' )
                .load-plugins
                .initialize( plugin-parameter => $param-value );

<<<<<<< HEAD
=head1 DESCRIPTION

Most of the description for the functionality of this module can be found in L<OO::Plugin::Manual|https://github.com/vrurg/Perl6-OO-Plugin/blob/v0.0.902/docs/md/OO/Plugin/Manual.md>. Here we just cover
=======
    my $plugged-object = $mgr.create( MyClass, class-param => "a value" );

=head1 DESCRIPTION

Most of the description for the functionality of this module can be found in L<OO::Plugin::Manual|https://github.com/vrurg/Perl6-OO-Plugin/blob/v0.0.4/docs/md/OO/Plugin/Manual.md>. Here we just cover
>>>>>>> 56157633
the technical details and attributes/methods.

=head1 TYPES

=head2 enum C<PlugPriority>

Constants defining where the user whants to have a particular plugin:

=item C<plugFirst> – in the beginning of the plugin list
=item C<plugNormal> – in the middle of the list
=item C<plugLast> – in the end of the list

<<<<<<< HEAD
Read about L<sorting|https://github.com/vrurg/Perl6-OO-Plugin/blob/v0.0.902/docs/md/OO/Plugin/Manual.md#sorting> in
L<OO::Plugin::Manual|https://github.com/vrurg/Perl6-OO-Plugin/blob/v0.0.902/docs/md/OO/Plugin/Manual.md>.
=======
Read about L<sorting|https://github.com/vrurg/Perl6-OO-Plugin/blob/v0.0.4/docs/md/OO/Plugin/Manual.md#sorting> in
L<OO::Plugin::Manual|https://github.com/vrurg/Perl6-OO-Plugin/blob/v0.0.4/docs/md/OO/Plugin/Manual.md>.
>>>>>>> 56157633

=end pod

enum PlugPriority is export <plugLast plugNormal plugFirst>;

my class EventPacket {
    # Event name
    has Str:D $.name is required;
    # Parameters the method has been called with
    has Capture:D $.params is rw is required;
    # Completion promise vow
    has $.vow;
}

# --- ATTRIBUTES
=begin pod

=head1 ATTRIBUTES
<<<<<<< HEAD

=end pod

=======

=end pod

>>>>>>> 56157633
#| When _True_ will print debug info to the console.
has Bool $.debug is rw = False;

#| The base namespace where to look for plugin modules. See @.namespaces below.
has Str $.base;
#|(
Defines a list of namespaces within $.base attribute where to look from plugin modules. I.e. if set to the default
<Plugin Plugins> then the manager will load modules from ::($.base)::Plugin or ::($.base)::Plugins.
)
has @.namespaces = <Plugin Plugins>;
#| Callback to validate plugin. Allows the user code to check for plugin compatibility, for example. (Not implemented yet)
has &.validator is rw where * ~~ :( $ --> Bool );

#| In strict mode non-pluggable classes/methods cannot be overriden.
has Bool $.strict = False;

#| Errors collected while loading plugin modules.
#| List of hashes of form 'Module::Name' => "Error String".
has @.load-errors;

#| Indicates that the manager object has been initialized; i.e. method initialize() has been run.
has Bool $.initialized = False;

# :moduleName("text reason")
# Reason could later be extended if necessary to be a structure
has %!disabled;

# Information about plugin modules. Hash of hashes of attributes:
# 'A::Plugin::Sample' => { # First level keys must always be plugin's FQN
# Type object corresponding to the class
#       type => TypeObject,
# Plugin version
#       version => v0.0.1,
# Plugin order priority (see PlugPriority)
#       priority => plugNormal,
# Plugin short name as taken either from plugin's module name or from meta.
#       shortname => 'FooPlugin',
# },
has %!mod-info;

# When user wants the plugins to go in the specific order within respective priority. Keys of this hash are priorities.
# Values are lists of plugins
has %!user-order;

# Order of plugins
has @!order;

# Map of all dependencies: after, before, demand
# Keys are dependants, values are sets of dependencies.
has %!dependencies;

# Mapping of short plugin names into FQN
has %!short2fqn;

# Map of plugins into other plugins requiring them.
has %!demanded-by;

# Plugin objects – instantiated plugin classes.
has %!objects;

# Plugin registry instance
has $!registry;

# Caches
has %!cached;

# Event management block.
has Promise $!event-dispatcher;
has Channel $!event-queue;
has Lock $!ev-dispatch-lock .= new;
#| Number of simulatenous event handlers running. Default is 3
has Int:D $.event-workers where * > 0 = 3;
#| Number of seconds for the dispatcher to wait for another event after processing one. Default 1 sec.
has Real:D $.ev-dispatcher-timeout = 1.0;

=begin pod

=head1 METHODS

=end pod

submethod TWEAK (|) {
    $!registry = Plugin::Registry.instance;
}

=begin pod
<<<<<<< HEAD
=head2 routine normalize-name
=======
=head2 method normalize-name
>>>>>>> 56157633
=begin item
C<normalize-name( Str:D $plugin, Bool :$strict = True )>

Normalize plugin name, i.e. makes a name in any form and returns FQN. With C<:strict> fails if no plugin found by the
name in C<$plugin>. With C<:!strict> fails with a text error. Always fails if more than one variant for the given name
found what would happen when two or more plugins register common short name for themselves.
=end item

=begin item
C<normalize-name( Str:D :$plugin, Bool :$strict = True )>

Similar to the above variant except that it takes named argument C<:plugin>.
=end item
<<<<<<< HEAD
=======

I<Note> would always return the C<$plugin> parameter before the plugin manager is initialized.
>>>>>>> 56157633
=end pod

# Due to a slight chance of using more than one plugin manager within same process we can't rely on registry's name
# mapping service because it may contain plugins from another managers too. Though this scenario has enough problems
# to render it useless.

# Only works with plugin names currently. But might be extended to other entities if necessary.
proto method normalize-name (|) {*}
multi method normalize-name ( Str:D $plugin, Bool :$strict = True --> Str:D ) {
    return $plugin with %!mod-info{ $plugin }; # The name is already FQN
    my @name;
    @name = .keys with %!short2fqn{ $plugin };
    unless @name {
        return $plugin unless $strict and $.initialized;
        fail "No FQN for short plugin name '$plugin'; was it installed?";
    }
    fail "Short plugin name '$plugin' maps into more than one FQN" if @name.elems > 1;
    @name[0]
}
multi method normalize-name ( Str:D :$plugin!, Bool :$strict = True --> Str:D ) {
    samewith( $plugin, :$strict )
}

=begin pod
<<<<<<< HEAD
=head2 routine short-name

Takes a plugin name and returns its corresponding short name.

=begin item
C<short-name( Str:D $name )>
=end item
=======
=head2 method short-name

Takes a plugin name and returns its corresponding short name.

=item C<short-name( Str:D $name )>
>>>>>>> 56157633

=begin item
C<short-name( Str:D :$fqn )>

A faster variant of the method because it doesn't attempt to normalize the name and performs fast lookup by FQN.
=end item

=begin item
C<short-name( Plugin:U \plugin-type )>

Gives short name by using plugin's class itself. This is a faster version too because it also uses FQN lookup.

    my $sname = $plugin-manager.short-name( $plugin-obj.WHAT );
=end item
=end pod
proto method short-name (|) {*}
multi method short-name ( Str:D $name ) {
    %!mod-info{ self.normalize-name( $name ) }<shortname>
}
multi method short-name ( Str:D :$fqn ) {
    %!mod-info{ $fqn }<shortname>
}
multi method short-name ( Plugin:U \ptype ) {
    %!mod-info{ ptype.^name }<shortname>
}

=begin pod
<<<<<<< HEAD
=head2 routine meta
=======
=head2 method meta
>>>>>>> 56157633

Returns plugin's META C<Hash>.

=item C<meta( Str:D $plugin )>
=begin item
C<meta( Str:D :$fqn )>

Faster version, avoids name normalization.
=end item
=end pod
proto method meta (|) {*}
multi method meta ( Str:D $plugin --> Hash ) {
    $!registry.plugin-meta( $plugin )
}
multi method meta ( Str:D :$fqn! --> Hash ) {
    $!registry.plugin-meta( :$fqn )
}

=begin pod
=head2 method info

C<info( Str:D $plugin )>

Returns a copy of information hash on a plugin. The hash contains the following keys:

=begin item
C<priority>

Priority (see L<C<PlugPriority>|#enum-plugpriority>)
=end item
=begin item
C<shortname>

Plugin's short name
=end item
=begin item
C<type>

Type (class) object of the plugin
=end item
=begin item
C<version>

Version (C<Version> object)
=end item
=end pod
method info ( Str:D $plugin --> Hash ) {
    my $fqn = self.normalize-name( $plugin );
    # $fqn would contain Failure if the name cannot be normalized.
    return $fqn unless $fqn;

    %!mod-info{ $fqn }.clone
}

=begin pod
=head2 method set-priority

Set plugins priority in the plugin order.

=begin item
C<set-priority( @plugins, PlugPriority:D :$priority, :$with-order? )>

C<set-priority( *@plugins, PlugPriority:D :$priority, :$with-order? )>

The most comprehensive version of the method. Allow not only setting of the priority for a bulk of the plugins but also
to define their order within the specified priority when C<:with-order> is used.

I<Note> that each new call of this method with C<:with-order> adverb will override previously set order for the
specified priority.
=end item
=item C<set-priority( $plugin, PlugPriority:D :$priority )>

See L<C<PlugPriority>|#enum-plugpriority>
=end pod
proto method set-priority (|) {*}

# If :with-order is set then the order of plugins in the array is preserved for the corresponding priority.
multi method set-priority ( |params( @plugins, PlugPriority:D $priority, :$with-order? ) ) {
    if $!initialized || $*PLUG-INITIALZING {
        my @fqn = @plugins.map( {
            my $fqn;
            %!mod-info{ $fqn = self.normalize-name( $_ ) }<priority> = $priority;
            $fqn
        } );
        %!user-order{ $priority } = @fqn if $with-order;
    }
    else {
        self!record-replay( &?BLOCK, params );
    }
}

multi method set-priority ( @plugins, PlugPriority:D :$priority = plugNormal, :$with-order? ) {
    samewith( @plugins, $priority, :$with-order )
}

multi method set-priority ( Str:D $plugin, PlugPriority:D $priority = plugNormal ) {
    samewith( @$plugin, $priority )
}

multi method set-priority ( *@plugins where { $_.all ~~ Str:D }, PlugPriority:D :$priority = plugNormal, :$with-order? ) {
    samewith( @plugins, $priority )
}

=begin pod
=head2 method get-priority

Returns priority value for a given plugin.

=item C<get-priority( Str:D $plugin )>
=begin item
C<get-priority( Str:D :$fqn )>

Faster version, avoids name normalization.
=end item

See L<C<PlugPriority>|#enum-plugpriority>
=end pod

proto method get-priority (|) {*}
multi method get-priority ( Str:D $plugin --> PlugPriority:D ) {
    %!mod-info{ self.normalize-name( $plugin ) }<priority>
}
# This variant is provided for cases when plugin's FQN is already known
multi method get-priority ( Str:D :$fqn! --> PlugPriority:D ) {
    %!mod-info{ $fqn }<priority>
}

=begin pod
=head2 method load-plugins

Initiates automatic loading of plugin modules by traversing modules in repositories and search paths. Only the modules
with names begining in prefix defined by L<C<base> attribute|#has-str-base> and followed by any of
L<C<namespaces>|#has-positional-namespaces> will be loaded. For example:

    my $mgr = OO::Plugin::Manager.new( base => 'MyApp' ).load-plugins;

would auto-load all modules starting with I<MyApp::Plugin::> or I<MyApp::Plugins::>; whereas:

    my $mgr = OO::Plugin::Manager.new( base => 'MyApp', namespaces => <Ext Extensions> ).load-plugins;

would autoload I<MyApp::Ext::> or I<MyApp::Extensions::>.

Returns the invocing C<OO::Plugin::Manager> object, making chained method calls possible.

If a module cannot be loaded due to a error the method appends a C<Pair> of C<<$module-name => $error-text>> to
L<C<@.load-errors>|#has-positional-load-errors>. When L<C<$.debug>|#has-bool-debug> is I<True> the error text will
include error's stack backtrace too.

I<Note> that modules are just loaded and no other work is done by this method.
=end pod

method load-plugins ( --> ::?CLASS:D ) {
    my @mods = self!find-modules;
    MOD:
    for @mods -> $mod {
        require ::($mod);

        CATCH {
            default {
                self!dbg: "Module load failed:\n" ~ ~$_ ~ $_.backtrace.full ~ "----------------------";
                @!load-errors.push: $mod => ~$_ ~ ( $!debug ?? $_.backtrace !! "");
            }
        }
    }
    self!dbg: "Loaded plugins";
    self
}

=begin pod
=head2 method initialize
=item C<initialize( |create-params )>

Performs final initialization of the plugin manager object. This includes:

=item iterating over all plugin classes and collecting their meta information and technical info
=item rebuilding internal caches and structures to reflect the collected information
=item order the plugins corresponding based on priorities, user-defined order, and dependencies
=item create plugin objects

After completion the plugin manager object is marked as I<initialized> effictevly disabling some of its functionality
which  only makes sense until the initialization.

The C<create-params> parameter is passed to plugin object constructors at the creation stage. For example:

    class MyApp {
        has $.mgr;
        submethod TWEAK {
            $.mgr = OO::Plugin::Manager.new
                        .load-plugins
                        .initialize( app => self );
        }
    }

would pass the application object to all loaded plugins. This would simplify the communication between a plugin and the
user code.

B<NOTE> The second initialization stage includes building of mapping of short plugin names to FQN. Before this is done
=end pod

method initialize ( |c-params --> ::?CLASS:D ) {
    die "Can't re-initialize" if $!initialized;

    my $*PLUG-INITIALZING = True;
    %!mod-info = ();
    for $!registry.plugin-types -> \type {
        my $fqn = type.^name;

        self!dbg: "*** TRYING PLUGIN: ", $fqn, " // ", type.^shortname, ", base: ", $.base;

        # Skip plugins with full name not starting with $.base
        my @ns = @!namespaces;
        my $base = $!base;
        next if $.base and $fqn !~~ /^ $base  '::' @ns '::' /;

        self!dbg: "*** PASSED PLUGIN: ", $fqn;

        my $shortname = type.^shortname;
        # Keys from the registry module override keys from plugin module's %meta
        $!registry.plugin-meta( $_, type ) with type::<%meta>;

        my %mod-meta = self.meta( $fqn );

        # TODO: Make sure the version is defined for the plugin.
        %!mod-info{ $fqn }<version> = %mod-meta<version> // $_ given type.^ver;
        %!mod-info{ $fqn }<shortname> = %mod-meta<name> // $shortname;
        %!mod-info{ $fqn }<priority> //= plugNormal;
        %!mod-info{ $fqn }<type> = type;
    }

    self!rebuild-short2fqn;
    self!replay;
    self!rebuild-dependencies;
    self!build-order;

    for @!order -> $fqn {
        next if self.disabled( :$fqn );
        %!objects{ $fqn } = $!registry.plugin-type( $fqn ).new(
            |c-params,
            plugin-manager => self,
            name => $fqn, # It is already FQN as a result of !build-order
            short-name => self.short-name( :$fqn ),
        );
    }

    $!initialized = True;

    self
}

=begin pod
=head2 method disable

Disables plugins.

=item C<disable( Str:D $plugin, Str:D $reason )>
=item C<disable( Plugin:U \type, Str:D $reason )>
=item C<disable( @plugins, Str:D $reason )>
=item C<disable( *@plugins, Str:D $reason )>

A disabled plugin won't have its object created and will be excluded from any interaction with application code. For any
disabled plugin there is a text reason explaining why it was disabled. For example, if a plugin has been found to
participate in a demain cyclic dependecy then it will be disabled with I<"Participated in a demand circle"> reason. The
applicatiob code can later collect the reasons to display them back to the end-user.

I<Implementation note.> The method allows both short plugin names and FQN, as most other methods do. But the name
normalization is not possible before the initialization is complete. To make it all even more fun, disabling is not
possible U<after> the initialization! To resolve this collision, all calls to C<disable> from the user code are only
getting recorded by the framework. The recorded calls are then replayed at the initialization time. Because of this
trick it is not possible to read disable reasons at early stages of the plugin manager life cycle.
=end pod

proto method disable (|) {*}

multi method disable ( |params( Str:D $plugin, Str:D $reason ) ) {
    # Due to the issue #2362 (https://github.com/rakudo/rakudo/issues/2362) we MUST preserve &?ROTINE outside of if
    # control block.
    die "Cannot disable plugin: the manager is already initialized" if $!initialized;
    my &method = &?ROUTINE;
    if try $*PLUG-INITIALZING { # Only do the work while maanger is initializing
        my $fqn = self.normalize-name: $plugin;
        unless %!disabled{$fqn} {
            %!disabled{ $fqn } = $reason;
            with %!demanded-by{ $fqn } {
                # Disable all demanding plugins.
                self.disable( $_, "Demands disabled '{self.short-name($fqn)}'" ) for .keys;
            }
        }
    } else {
        self!record-replay( &method, params );
    }
}

multi method disable ( Plugin:U \type, Str:D $reason --> Nil ) {
    samewith( type.^name, $reason );
}

multi method disable ( @plugins, Str:D $reason ) {
    for @plugins {
        samewith( $_, $reason )
    }
}

multi method disable ( *@plugins, Str:D :$reason ) {
    samewith( @plugins, $reason )
}

=begin pod
=head2 method disabled

If plugin is disabled, a reason text is returned. Undefined value is returned otherwise.

=item C<disabled( Str:D $plugin )>
=begin item
C<disabled( Str:D :$fqn )>

Faster version, not using name normalization
=end item
=item C<disabled( Plugin:U \type )>

There is a parameter-less variant of the method:

=item C<disabled()>

which would return a hash where keys are plugin FQNs and values are reasons.
=end pod

proto method disabled (|) {*}
multi method disabled ( Str:D $name ) {
    %!disabled{ self.normalize-name( $name, :!strict ) }
}
multi method disabled ( Str:D :$fqn! ) {
    %!disabled{ $fqn }
}
multi method disabled ( Plugin:U \ptype ) {
    samewith( fqn => ptype.^name )
}
multi method disabled () {
    %!disabled.clone;
}

=begin pod
=head2 method enabled

Opposite to L<C<disabled>|#routine-disabled> method. Returns _True_ if plugin is enabled. Supports all the same
signatures as C<disabled> does.
=end pod

method enabled (|c --> Bool) {
    ! self.disabled(|c)
}

=begin pod
=head2 method order

Returns list of plugin names as they were ordered at the initialization time.
=end pod

method order { @!order.clone }

=begin pod
=head2 method plugin-objects

Returns a ordered Seq plugin objects.

See L<C<order>|#routine-order>
=end pod
method plugin-objects {
    @!order.map: { %!objects{ $_ } }
}

=begin pod
=head2 method callback

C<callback( Str:D $callback-name, |callback-params )>

Initiate a callback named C<$callback-name>. Passes C<callback-params> to plugins' callback handlers.

Method returns what callback handler requested to return.

Read more in
L<OO::Plugin::Manual|https://github.com/vrurg/Perl6-OO-Plugin/blob/v0.0.4/docs/md/OO/Plugin/Manual.md#callbacks>.
=end pod

method callback( Str:D $cb-name where ? *, |params ) {
    my PluginMessage $msg .= new: params => params;
    my \cb-params = \( $cb-name, $msg, |params );

    my %by-plugin; # Plugin private data

  CALLBACKS:
    for self!plugins-cando( 'on-callback', cb-params ) -> $pobj {
        my $*CURRENT-PLUGIN = $pobj;
        my $loop-action;
        my $fqn = $pobj.name;
        $msg.private = %by-plugin{ $fqn };

        # Isolate exceptions raised in the callback handler with do.
        do {
            self!dbg: "&&& EXECUTE CALLBACK $cb-name";
            my $rc = $pobj.on-callback( |cb-params );
            $msg.set-rc( $rc ) if $rc.defined and not $msg.has-rc;

            CATCH {
                self!dbg: "!!! CAUGHT ", $_.perl;
                when CX::Plugin::Last | CX::Plugin::Redo {
                    $loop-action = $_;
                }
                default { .rethrow }
            }
        }

        %by-plugin{ $fqn } = $msg.private;
        $msg.private = Nil;

        given $loop-action {
            when CX::Plugin::Last {
                self!dbg: "!!! LAST EXCEPTION, RC==", $msg.rc;
                $msg.set-rc( .rc );
                last CALLBACKS
            }
            when CX::Plugin::Redo {
                redo CALLBACKS
            }
        }
    }

    return $msg.rc;
}

=begin pod
=head2 method cb

Shortcut for L<C<callback>|#routine-callback>.
=end pod

method cb (|c) { self.callback( |c ) }

=begin pod
=head2 method event

C<event( Str:D $event-name, |event-params )>

Initiates an event named C<$event-name> and passes C<event-params> to all event handlers.

Returns a C<Promise> which will be kept upon this particular event is completely handled; i.e. when all event handlers
are completed. The promise is resolved to an array of C<Promise>s, one per each event handler been called.

Read more in
L<OO::Plugin::Manual|https://github.com/vrurg/Perl6-OO-Plugin/blob/v0.0.4/docs/md/OO/Plugin/Manual.md#events>.

See also L<C<finish>|#routine-finish>.
=end pod
method event ( Str:D $name where { .chars > 0 }, |params ) {
    $!ev-dispatch-lock.protect: {
        unless $!event-queue {
            self!dbg: "+++ Creating event queue";
            $!event-queue .= new;
            $!event-queue.closed.then( { $!event-queue = Nil } );
        }

        unless $!event-dispatcher.defined {
            self!dbg: "+++ Starting event dispatcher";
            $!event-dispatcher = start {
                self!dispatch-event;
            }

            $!event-dispatcher.then( {
                self!dbg: "... Event dispatcher is done, cleaning up";
                # Clean up after dispatcher finishes.
                $!event-dispatcher = Nil;
            } );
        }
    }

    self!dbg: "Sending event to the queue";
    my $complete = Promise.new;
    $!event-queue.send: EventPacket.new( :$name, vow => $complete.vow, params => params );
    $complete
}

=begin pod
=head2 method has-plugin

C<has-plugin( Str:D $plugin )>

Returns true if plugin is registered with this manager
=end pod
method has-plugin ( Str:D $plugin --> Bool ) {
    %!mod-info{ $plugin }:exists
        or ( %!short2fqn{ $plugin }:exists and %!short2fqn{ $plugin }.elems > 0 )
}

=begin pod
=head2 method plugin-object

=item C<plugin-object( Str:D $plugin )>
=item C<plugin-object( Str:D :$fqn )>

Retruns the requested plugin object if it exists. As always, the C<:$fqn> version is slightly faster.
=end pod

proto method plugin-object (|) {*}
multi method plugin-object ( Str:D $name ) {
    %!objects{ self.normalize-name: $name }
}
multi method plugin-object( Str:D :$fqn ) {
    %!objects{ $fqn }
}

=begin pod
=head2 method all-enabled

Returns unordered C<Seq> of all enabled plugin FQNs.
=end pod
# Return all enabled plugins
method all-enabled ( --> Seq:D ) {
    %!mod-info.keys.grep: { self.enabled( fqn => $_ ) }
}

=begin pod
=head2 method class

C<class( MyClass )>

One of the two key methods of this class. For a given class it creates a newly generated one with all C<plug-class>es
and method handlers applied. All the magic this framework provides with regard to extending application classes
functionality through delegating to the plugins is only possible after calling this method. Read more in
L<OO::Plugin::Manual|https://github.com/vrurg/Perl6-OO-Plugin/blob/v0.0.4/docs/md/OO/Plugin/Manual.md#basics>.
=end pod

method class ( Any:U \type --> Any:U ) {

    return %!cached<types>{ type.^name } if %!cached<types>{ type.^name }:exists;

    my Mu:U $plug-class;
    if !$.strict or $!registry.is-pluggable( type ) {
        # Force-register class as pluggable to allow for later short<->fqn name transofrmations
        $!registry.register-pluggable( type ); # EXPERIMENTAL Class name mapping might not be needed after all.
        $plug-class := self!build-class( type );
    }
    else {
        # Leave non-pluggable classes alone.
        $plug-class := type;
    }

    %!cached<types>{ type.^name } = $plug-class;
}

=begin pod
=head2 method create

C<create( MyClass, |constructor-params )>

Creates a new instance for class C<MyClass> with all the magic applied, as described for L<method C<class>|#class> and
in L<OO::Plugin::Manual|https://github.com/vrurg/Perl6-OO-Plugin/blob/v0.0.4/docs/md/OO/Plugin/Manual.md#basics>. This
method is what must be used in place of the standard C<new>.
=end pod

method create ( Any:U \type, |params ) {
    my \wrapped-class = self.class( type );
    wrapped-class.new( |params )
}

=begin pod
=head2 method finish

This is the plugin manager finalization method. It must always be called before application shutdown to ensure proper
completion of all event handers possibly still running in the background.
=end pod

method finish {
    # First, let the event loop complete.
    $!event-queue.close;
    await $!event-dispatcher if $!event-dispatcher.defined;
}

method !find-modules ( --> Array(Iterable) ) {
    return () unless ? $.base; # Don't load external plugins if base is not defined.
    gather {
        for $*REPO.repo-chain -> $r {
            given $r {
                when CompUnit::Repository::FileSystem {
                    my @bases = @.namespaces.map: { $*SPEC.catdir( ( $!base ~ '::' ~ $_ ).split( '::' ) ) };
                    # Get number of elements in the base prefix – to drop them off later and form pure module path and
                    # name.
                    my $dircount = $*SPEC.splitdir( $r.prefix ).elems;
                    for find( dir => .prefix, type => 'dir', exclude => rx{ [ '/' || ^^ ] '.precomp'}, :keep-going ) -> $dir {
                        given $dir {
                            when / @bases $ / {
                                for .dir.grep: { .f } -> $path {
                                    my $mod-name =
                                        $*SPEC.splitdir( $path.extension( "", joiner => "" ) )[ $dircount..* ]
                                              .join( '::' );
                                    take $mod-name;
                                }
                            }
                        }
                    }
                }
                when CompUnit::Repository::Installation {
                    next unless .installed;
                    my @bases = @.namespaces.map: { $!base ~ '::' ~ $_ };
                    for .installed -> $distro {
                        for $distro.meta<provides>.keys.grep( rx/ ^ @bases / ) -> $module {
                            take $module;
                        }
                    }
                }
            }
        }
    }
}

method !pre-sort {
    my @mods = self.all-enabled;

    my $count = @mods.elems;

    # Define priority ranges.
    my %pval =
                plugFirst  => 0,
                plugNormal => $count,
                plugLast   => $count * 2;

    my @sorted;

    for plugFirst, plugNormal, plugLast -> $prio {
        my @user-ordered = @( %!user-order{ $prio } // () );
        my $user-defined = set( @user-ordered );
        my @pmods = @mods.grep: { !$user-defined{ $_ } and %!mod-info{ $_ }<priority> == $prio };
        if $prio == plugLast {
            # For the last plugins we suggest that user wants them to be very last.
            @sorted.append: |@pmods, |@user-ordered;
        }
        else {
            @sorted.append: |@user-ordered, |@pmods;
        }
    }

    @sorted
}

method !topo-sort ( @mods ) {
    my enum TPSSeenMark <tpsTemp tpsFinal>;
    my $circled-on; # Plugin on which we detected a possible demand circle.
    my @demand-circle; # Plugins forming circle and demanding each other.
    my @sorted;

    # --- START walk-elem
    sub walk-elem ( $fqn, %SEEN is copy, :$depth = 0 ) {
        my @collected;

        sub msg (**@m) { self!dbg( "  " x $depth, |@m ) }

        %SEEN{ $fqn } = tpsTemp;

        # self!dbg: %SEEN.perl;

        my class X::OO::Plugin::BadDep is Exception { }
        sub bad-dep {
            # %SEEN{ $fqn } = tpsFinal;
            msg "Reporting bad dependency for ", self.short-name($fqn);
            X::OO::Plugin::BadDep.new.throw
        }

        with %!dependencies{$fqn} -> %deps {
            my $sn = self.short-name: $fqn;
            msg "@@@ Checking deps of {$sn}: ", %deps.perl;
            for <demand after> -> $dt {
                msg ">> DEP TYPE $dt";
                my $demands = $dt eq 'demand'; # Just a shortcut.
            DEPENDENCY:
                for %deps{$dt}.keys -> $p {
                    my $snp = try { self.short-name: $p } // $p;
                    msg "??? Trying DEP $snp";
                    next DEPENDENCY if %SEEN{ $p } ~~ tpsFinal;
                    my $bad-dep-msg;
                    if !self.has-plugin($p) { # Check if dependecy actually exists
                        $bad-dep-msg = "Demands missing '$snp' plugin";
                    }
                    elsif self.disabled( $p ) {
                        msg "... DISABLED $snp ";
                        $bad-dep-msg = "Demands disabled '$snp' plugin";
                    }
                    with $bad-dep-msg {
                        msg "BAD MSG: ", $bad-dep-msg;
                        next unless $demands; # For soft dependency simply proceed further, skip this dep.
                        # Otherwise disable current plugin and notify caller.
                        self.disable( $fqn, $_ );
                        bad-dep;
                    }
                    given %SEEN{$p} {
                        when tpsTemp {
                            msg "!!! CIRCLED ON $snp";
                            unless $demands {
                                # Simply skip this dependency if not demanding.
                                msg "SKIPPING $snp for now";
                                next DEPENDENCY
                            }
                            $circled-on = $p;
                            # @demand-circle.push: $p;
                            bad-dep;
                        }
                        when tpsFinal {
                            next DEPENDENCY;
                        }
                        when TPSSeenMark:D {
                            die "Sorting code changed but hasn't been completed!"
                        }
                        when Any:D {
                            die "Unexpected TPS seen mark value: " ~ $_.perl
                        }
                    }
                    # Our dependency is clear, OK to proceed
                    msg "& WALKING ON DEPENDENCY $snp";
                    my ($subc);
                    ($subc, %SEEN) = walk-elem( $p, %SEEN, depth => $depth + 1 );
                    @collected.append: @$subc;

                    CATCH {
                        msg "??? CAUGHT: ", $_.WHAT;
                        when X::OO::Plugin::BadDep {
                            msg "!!! Bad dep for $sn";
                            if $demands {
                                with $circled-on {
                                    msg "?? STILL IN CIRCLE AT DEPTH $depth ON ", self.short-name( $circled-on ), ", rolled back to $sn";
                                    # We're in a possible demand circle.
                                    @demand-circle.push: $p;
                                    if $circled-on eq $fqn {
                                        msg "ROLLED BACK DEMAND CIRCLE at depth $depth: ", @demand-circle.reverse.map({self.short-name: $_}).join("->");
                                        # We returned back to the plugin on which the circle was detected. This IS a
                                        # demand circle after all.
                                        my $circle-str = @demand-circle.map( {self.short-name: $_} ).reverse.join( ' -> ' );
                                        for @demand-circle -> $cp {
                                            msg "Disabling ", self.short-name($cp);
                                            self.disable( $cp, "Participated in a demand circle $circle-str" );
                                            %SEEN{$cp} = tpsFinal;
                                        }
                                        $circled-on = Nil;
                                        @demand-circle = ();
                                        # redo DEPENDENCY; # Try finding out more about this node
                                    }
                                    else {
                                        msg "CLEANING UP SEEN for $sn";
                                        %SEEN{$fqn}:delete; # Clean up seen mark.
                                    }
                                }

                                if $depth == 0 {
                                    self!dbg: "<< !! RETURNING COLLECTED: ", @collected.map: { self.short-name($_) };
                                    return ( @collected, %SEEN );
                                }
                                else {
                                    bad-dep; # Report back to the caller unless this is the top element.
                                }
                            }
                            else {
                                msg "NOT DEMANDING $sn -> $snp";
                            }

                            # It makes sense to retry the same dependency because otherwise we can miss it as a side
                            # effect of rolling back a circle.
                            # do { msg "⚛⚛ REDO DEPENDENCY $snp for $sn"; redo DEPENDENCY } unless %SEEN{ $p } ~~ tpsFinal;
                        }
                        default { .rethrow }
                    }
                }
            }
        }

        msg "+++ Adding ", self.short-name($fqn), " to collected";
        %SEEN{$fqn} = tpsFinal;
        @collected.push: $fqn;
        self!dbg: "<< RETURNING COLLECTED: ", @collected.map: { self.short-name($_) };
        return ( @collected, %SEEN );
    }
    # --- END walk-elem

    my %TPS-SEEN;
    for @mods -> $fqn {
        self!dbg: "SEEN ", self.short-name( $fqn ), ": ", %TPS-SEEN{$fqn};
        next if %TPS-SEEN{$fqn} or self.disabled( :$fqn );
        my $collected;
        ($collected, %TPS-SEEN) = walk-elem( $fqn, %TPS-SEEN );
        self!dbg: "*** SEEN: ", %TPS-SEEN.pairs.map( { self.short-name( $_.key ) ~ ":" ~ $_.value } ).join(", ");
        @sorted.append: @$collected if $collected;
    }

    @sorted
}

method !build-order {
    # Will later do sorting, etc. For now just get in any order skipping all disabled
    self!dbg: "build-order";
    my @mods = self!pre-sort;
    self!dbg: "PRE-SORT:", @mods.map({self.short-name: $_}).join(" → ");
    @!order = self!topo-sort( @mods ); # XXX Don't forget to change!
    self!dbg: "FINAL ORDER: ", @!order.join( " → " );
}

method !autogen-class-name ( Str:D $base ) {
    my $name;
    repeat {
        $name = $base ~ "_" ~ ( ('a'..'z', 'A'..'Z', '0'..'9').flat.pick(6).join );
    } while $!registry.has-autogen-class( $name ); # Be on the safe side, however small are the changes for generating same class name again
    $!registry.register-autogen-class( $name );
    $name
}

# Parameters: wrapped-type, original type
method !build-class-chain ( Mu:U \wtype, Mu:U \type --> Mu:U ) {

    # Build list of plug-classes for this type
    my $type-name = type.^name;
    my %type-ext = $!registry.extended-classes{ $type-name } // {};

    my $last-class := type;

    if %type-ext {
        # Higher-priority plugins must have their classes first in MRO
        for @!order.reverse -> $fqn {
            # self!dbg: "??? TYPE EXT for $type-name of $fqn: ", %type-ext;
            with %type-ext{ $fqn } {
                for $_.list -> \plug-class {
                    self!dbg: "... Plugin $fqn extends $type-name with ", plug-class.^name, " // ", plug-class.HOW;
                    my $name = self!autogen-class-name( plug-class.^name );
                    my \pclass = Metamodel::ClassHOW.new_type( :$name );
                    pclass.^add_parent( $last-class );
                    pclass.^add_role( plug-class );

                    pclass.^compose;

                    $last-class := pclass;
                }
            }
        }
    }

    # The wrapper's class my-plugin will
    my &plugin-method = my submethod {
        my $caller;
        my $skip = True;
        for Backtrace.new.list {
            next unless .code.^can('package');
            $skip &&= .package !=== $?CLASS;
            next if $skip;
            ( $caller = $_ ) && last if .package !=== $?CLASS;
        }
        # TODO Return plugin object when wrapper class gets .plugin-manager attribute
        my \plugin = $caller.package.^plugin;
    };
    &plugin-method.set_name('plugin');
    wtype.HOW.add_parent( wtype, $last-class );
}

# build-class is supposed to be called for unprocessed classes only.
method !build-class ( Mu:U \type --> Mu:U ) {

    my $type-name = type.^name;
    my %methods = $!registry.methods{ $type-name } // {};
    my $wrapper-name = self!autogen-class-name( $type-name );
    my \wtype = Metamodel::ClassHOW.new_type( name => $wrapper-name );

    my $plugin-manager = self;

    self!build-class-chain( wtype, type );

    for %methods.keys -> $mname {
        self!dbg: "-- GENERATING METHOD ", $mname;
        my %routines; # Ordered list of routines to be called for the methods. Keys are stages: before, around, after
        for @!order -> $plugin-fqn {
            self!dbg: "--- PLUGIN $plugin-fqn";
            with %methods{ $mname }{ $plugin-fqn } {
                for .keys -> $stage {
                    self!dbg: "---- STAGE $stage";

                    my &routine = $_{ $stage };
                    self!dbg: "---- SIGNATURE: ", &routine.signature.perl;
                    my $is-dispatcher = &routine.is_dispatcher;
                    my $params = &routine.signature.params;
                    my $param-last = $params.end;
                    # If proto doesn't have | in its signature then dummy named parameter %_ of type Mu is
                    # implicitly added to the end.
                    with $params[$param-last] {
                        $param-last-- if .type ~~ Mu and .slurpy and .named and .name eq '%_';
                    }

                    self!dbg: "PARAM-LAST: ", $param-last, ", type: ", $params[$param-last].type,
                                ", name:", $params[$param-last].name,
                                ", optional:", $params[$param-last].optional,
                                ", slurpy:", $params[$param-last].slurpy,
                                ", named:", $params[$param-last].named,
                                ", name:", $params[$param-last].name,
                                "\n", $params[$param-last].perl;

                    my Bool $with-params = $param-last > 1;

                    self!dbg: "---- MUST USE PARAMS? ", $with-params;

                    %routines{ $stage }.push: %(
                        :&routine,
                        :$with-params,
                        :$plugin-fqn,
                        plugin-obj => %!objects{ $plugin-fqn },
                    );
                }
            }
        }

        my &orig-method = type.^find_method( $mname );
        # self!dbg: "Orig method signature: ", &orig-method.signature;
        # self!dbg: "Orig method mutli: ", &orig-method.candidates;

        # --- WRAPPING METHOD GENERATION BEGINS
        my &plug-method = my method ( |params ) {
            my &callee = nextcallee;
            # self!dbg: "Wrapper for method $mname on ", self.WHICH;
            my ( %by-plugin );

            my MethodHandlerMsg $msg .= new(
                :object(self),
                :params(params),
                :method($mname),
            );

            STAGE:
            for <before around after> -> $stage {

                my Bool $redo-stage = False;

                $msg.stage = $stage;
                $plugin-manager!dbg: "&&& AT STAGE $stage";

                if %routines{ $stage } {
                    my @routine-list = %routines{ $stage }.List;
                    @routine-list = @routine-list.reverse if $stage ~~ 'after';
                    for @routine-list -> $r {
                        # This is where we actually call plugs.
                        my $*CURRENT-PLUGIN = $r<plugin-obj>;

                        $msg.private = %by-plugin{ $r<plugin-fqn> };

                        my &routine = $r<routine>;

                        # Call multi-method
                        $plugin-manager!dbg: "&&& EXECUTE HANDLER ", $r<plugin-obj>.name, "::", &routine.name;

                        if $r<with-params> {
                            $r<plugin-obj>.&routine( $msg, |params );
                        }
                        else {
                            $r<plugin-obj>.&routine( $msg );
                        }

                        %by-plugin{ $r<plugin-fqn> } = $msg.private; # Remember what's been set by the plugin (if was)
                        $msg.private = Nil; # Just be on the safe side...

                        if $msg.has-rc and $stage ~~ 'before' {
                            warn "Plugin `$r<plugin-fqn>` set return value for method $mname at 'before' stage";
                            $msg.reset-rc;
                        }
                    }

                    CATCH {
                        when CX::Plugin::Last {
                            $plugin-manager!dbg: "*** 'LAST' CONTROL RAISED BY ", $_.plugin.^name;
                            $msg.set-rc( $_.rc ) unless $stage ~~ 'before';
                        }
                        when CX::Plugin::Redo {
                            $plugin-manager!dbg: "*** 'REDO' CONTROL RAISED BY ", $_.plugin.^name;
                            $redo-stage = True;
                            .resume
                        }
                        default { $_.rethrow }
                    }
                }

                given $stage {
                    when 'around' {
                        # Only call the original method if no rc is set.
                        if !$msg.has-rc {
                            # self!dbg: "Refer to the original";
                            # self!dbg: "PARAMS: ", params;
                            $msg.set-rc( self.&callee( |$msg.params ) );
                        }
                    }
                }

                redo if $redo-stage;
            }

            $msg.rc
        };
        # --- WRAPPING METHOD GENERATION ENDS

        &plug-method.set_name( $mname );

        wtype.^add_method(
            $mname,
            &plug-method
        );
    }

    wtype.^compose
}

method !rebuild-short2fqn ( --> Nil ) {
    %!short2fqn = ();
    %!mod-info.kv.map: -> $fqn, %info {
        %!short2fqn{ %info<shortname> } ∪= $fqn;
        # ... because <shortname> might have source in plugin meta.
        %!short2fqn{ %info<type>.^shortname }      ∪= $fqn;
    };
}

method !reverse-deps-hash ( Str:D $key, :$strict? --> Hash:D ) {
    my %deps;
    for %!mod-info.keys -> $fqn {
        with self.meta( $fqn ){ $key } {
            %deps{ self.normalize-name( $_, :!strict ) } ∪= $fqn for .keys;
            CATCH {
                when X::OO::Plugin::NotFound {
                    # Ignore missing plugins for non-strict dependencies
                    self.disable( $fqn, "Required plugin " ~ .plugin ~ " not found" ) if ? $strict;
                }
                default { .rethrow }
            }
        }
    }
    %deps
}

method !rebuild-dependencies {
    %!demanded-by = self!reverse-deps-hash('demand', :strict);
    for %!mod-info.keys {
        my %pmeta = $!registry.plugin-meta( fqn => $_ );

        proto settify (|) {*}
        multi settify ( Any:U $ --> Setty:D ) { SetHash.new }
        multi settify ( Setty:D $val --> Setty:D ) {
            SetHash.new: $val.keys.map: { self.normalize-name( $_, :!strict ) };
        };

        %!dependencies{$_}<after>  = settify( %pmeta<after> );
        %!dependencies{$_}<demand> = settify( %pmeta<demand> );
        my %rbefore = self!reverse-deps-hash( <before> );
        %!dependencies{.key}<after> ∪= .value for %rbefore.pairs;
    }
}

# record-replay/replay pair allows to postpone a method execution for later by recording the parameters it was called
# with.
has @!replay-requests;
method !record-replay ( &method, Capture $params ) {
    @!replay-requests.push: { :&method, :$params };
}
method !replay {
    my @records = @!replay-requests;
    @!replay-requests = ();

    for @records -> % (:&method, :$params) {
        self.&method( |$params );
    }
}

method !plugins-cando ( Str:D $method-name, Capture:D \params ) {
    gather {
        for self.plugin-objects -> $pobj {
            my @mlist = $pobj.^can( $method-name ) || next;
            take $pobj if @mlist[0].cando( \( $pobj, |params ) );
        }
    }
}

method !dispatch-event {
    my $p-queue = Channel.new;
    my Lock $pq-lock .= new; # Prevent accidental closing of $p-queue before it's stuffed with worker events.
    self!dbg: "Created worker event queue:", $p-queue.WHICH;

    # Prepare event workers
    my @workers = (^$!event-workers).map: {
        start {
            self!dbg: ">>> EVENT WORKER #", $*THREAD.id, " STARTED";
            react {
                whenever $p-queue -> @ ($pobj, $ev) {
                    self!dbg: ">>> ", $*THREAD.id, " WORKING ON EVENT ", $ev.perl;
                    $ev.vow.keep( # Signal back the completion.
                        [ $pobj, $pobj.on-event( $ev.name, |$ev.params ) ]
                    );
                    CATCH {
                        default {
                            # TODO Implement a common way of reporting these exceptions with minimal involvement of the
                            # user code. Or the user can register a callback where we will be reporting all errors.
                            # DAMNIT! Supplies, of course!
                            $ev.vow.break( [$pobj, $_] );
                        }
                    }
                }
            }
            self!dbg: ">>> EVENT WORKER #", $*THREAD.id, " FINISHING";
        }
    };

    self!dbg: "Created ", @workers.elems, " workers";

    my Bool $done = False;

    # Enter the event loop
    while !$done {
        self!dbg: "... Enter the event loop";

        my atomicint $got-events ⚛= 0;
        my @control-promises;

        # Timeout if no events to dispatch
        @control-promises.push: Promise.in( $!ev-dispatcher-timeout ).then( {
                self!dbg: "... Timeout, got events: ", $got-events;
                $done = $got-events == 0; # No events received while in timeout period, finish the event loop
                $!event-queue.close;
            }
        ) if $!ev-dispatcher-timeout > 0;

        # Finish upon main queue closing – most likely, due to shutdown
        # Actual event dispatching.
        @control-promises.push: $!event-queue.closed.then( {
            self!dbg: "!!! {$*THREAD.id} Finishing by closed queue";
            $done = True
        } );


        @control-promises.push:
            start {
                # Fetch an EventPacket
                self!dbg: "AWAITING FOR A PACKET";
                my $ev = await $!event-queue;
                self!dbg: "GOT PACKET: ", $ev;
                $got-events⚛++;
                self!dbg: "Event packet from the queue: ", $ev.perl;
                # Make params for the event handler.
                my $handler-params = \( $ev.name, |$ev.params );
                my @w-complete;
                $pq-lock.protect: {
                    for self!plugins-cando( 'on-event', $handler-params ) -> $pobj {
                        my $p = Promise.new;
                        @w-complete.push: $p;
                        my $w-ev = $ev.clone( vow => $p.vow );
                        self!dbg: "... Sending event for matching plugin: ", $pobj.^name, " into ", $p-queue.WHICH;
                        $p-queue.send: ($pobj, $w-ev);
                    }
                }
                Promise.allof( |@w-complete ).then( {
                    self!dbg: "@@@ W-COMPLETE of {$ev.name}: ", @w-complete.perl;
                    $ev.vow.keep( @w-complete )
                } );
            };

        my $rc = await Promise.anyof( @control-promises );

        self!dbg: "<<< RC of await: ", $rc, ", done: ", $done;
    }

    self!dbg: "=== CLOSING WORKERS QUEUE";
    $pq-lock.protect: { $p-queue.close };

    # Let all workers finish first.
    await @workers;
}

method !dbg (*@msg) {
    note |@msg if $.debug;
}


=begin pod

<<<<<<< HEAD
=head1 SEE Also

L<OO::Plugin::Manual|https://github.com/vrurg/Perl6-OO-Plugin/blob/v0.0.902/docs/md/OO/Plugin/Manual.md>,
L<OO::Plugin|https://github.com/vrurg/Perl6-OO-Plugin/blob/v0.0.902/docs/md/OO/Plugin.md>,
L<OO::Plugin::Class|https://github.com/vrurg/Perl6-OO-Plugin/blob/v0.0.902/docs/md/OO/Plugin/Class.md>
L<OO::Plugin::Registry|https://github.com/vrurg/Perl6-OO-Plugin/blob/v0.0.902/docs/md/OO/Plugin/Registry.md>,
=======
=head1 SEE ALSO

L<OO::Plugin::Manual|https://github.com/vrurg/Perl6-OO-Plugin/blob/v0.0.4/docs/md/OO/Plugin/Manual.md>,
L<OO::Plugin|https://github.com/vrurg/Perl6-OO-Plugin/blob/v0.0.4/docs/md/OO/Plugin.md>,
L<OO::Plugin::Class|https://github.com/vrurg/Perl6-OO-Plugin/blob/v0.0.4/docs/md/OO/Plugin/Class.md>
L<OO::Plugin::Registry|https://github.com/vrurg/Perl6-OO-Plugin/blob/v0.0.4/docs/md/OO/Plugin/Registry.md>,
>>>>>>> 56157633

=AUTHOR  Vadim Belman <vrurg@cpan.org>

=end pod<|MERGE_RESOLUTION|>--- conflicted
+++ resolved
@@ -18,17 +18,11 @@
                 .load-plugins
                 .initialize( plugin-parameter => $param-value );
 
-<<<<<<< HEAD
+    my $plugged-object = $mgr.create( MyClass, class-param => "a value" );
+
 =head1 DESCRIPTION
 
-Most of the description for the functionality of this module can be found in L<OO::Plugin::Manual|https://github.com/vrurg/Perl6-OO-Plugin/blob/v0.0.902/docs/md/OO/Plugin/Manual.md>. Here we just cover
-=======
-    my $plugged-object = $mgr.create( MyClass, class-param => "a value" );
-
-=head1 DESCRIPTION
-
 Most of the description for the functionality of this module can be found in L<OO::Plugin::Manual|https://github.com/vrurg/Perl6-OO-Plugin/blob/v0.0.4/docs/md/OO/Plugin/Manual.md>. Here we just cover
->>>>>>> 56157633
 the technical details and attributes/methods.
 
 =head1 TYPES
@@ -41,13 +35,8 @@
 =item C<plugNormal> – in the middle of the list
 =item C<plugLast> – in the end of the list
 
-<<<<<<< HEAD
-Read about L<sorting|https://github.com/vrurg/Perl6-OO-Plugin/blob/v0.0.902/docs/md/OO/Plugin/Manual.md#sorting> in
-L<OO::Plugin::Manual|https://github.com/vrurg/Perl6-OO-Plugin/blob/v0.0.902/docs/md/OO/Plugin/Manual.md>.
-=======
 Read about L<sorting|https://github.com/vrurg/Perl6-OO-Plugin/blob/v0.0.4/docs/md/OO/Plugin/Manual.md#sorting> in
 L<OO::Plugin::Manual|https://github.com/vrurg/Perl6-OO-Plugin/blob/v0.0.4/docs/md/OO/Plugin/Manual.md>.
->>>>>>> 56157633
 
 =end pod
 
@@ -66,15 +55,9 @@
 =begin pod
 
 =head1 ATTRIBUTES
-<<<<<<< HEAD
-
-=end pod
-
-=======
-
-=end pod
-
->>>>>>> 56157633
+
+=end pod
+
 #| When _True_ will print debug info to the console.
 has Bool $.debug is rw = False;
 
@@ -161,11 +144,7 @@
 }
 
 =begin pod
-<<<<<<< HEAD
-=head2 routine normalize-name
-=======
 =head2 method normalize-name
->>>>>>> 56157633
 =begin item
 C<normalize-name( Str:D $plugin, Bool :$strict = True )>
 
@@ -179,11 +158,8 @@
 
 Similar to the above variant except that it takes named argument C<:plugin>.
 =end item
-<<<<<<< HEAD
-=======
 
 I<Note> would always return the C<$plugin> parameter before the plugin manager is initialized.
->>>>>>> 56157633
 =end pod
 
 # Due to a slight chance of using more than one plugin manager within same process we can't rely on registry's name
@@ -208,21 +184,11 @@
 }
 
 =begin pod
-<<<<<<< HEAD
-=head2 routine short-name
+=head2 method short-name
 
 Takes a plugin name and returns its corresponding short name.
 
-=begin item
-C<short-name( Str:D $name )>
-=end item
-=======
-=head2 method short-name
-
-Takes a plugin name and returns its corresponding short name.
-
 =item C<short-name( Str:D $name )>
->>>>>>> 56157633
 
 =begin item
 C<short-name( Str:D :$fqn )>
@@ -250,11 +216,7 @@
 }
 
 =begin pod
-<<<<<<< HEAD
-=head2 routine meta
-=======
 =head2 method meta
->>>>>>> 56157633
 
 Returns plugin's META C<Hash>.
 
@@ -1430,21 +1392,12 @@
 
 =begin pod
 
-<<<<<<< HEAD
-=head1 SEE Also
-
-L<OO::Plugin::Manual|https://github.com/vrurg/Perl6-OO-Plugin/blob/v0.0.902/docs/md/OO/Plugin/Manual.md>,
-L<OO::Plugin|https://github.com/vrurg/Perl6-OO-Plugin/blob/v0.0.902/docs/md/OO/Plugin.md>,
-L<OO::Plugin::Class|https://github.com/vrurg/Perl6-OO-Plugin/blob/v0.0.902/docs/md/OO/Plugin/Class.md>
-L<OO::Plugin::Registry|https://github.com/vrurg/Perl6-OO-Plugin/blob/v0.0.902/docs/md/OO/Plugin/Registry.md>,
-=======
 =head1 SEE ALSO
 
 L<OO::Plugin::Manual|https://github.com/vrurg/Perl6-OO-Plugin/blob/v0.0.4/docs/md/OO/Plugin/Manual.md>,
 L<OO::Plugin|https://github.com/vrurg/Perl6-OO-Plugin/blob/v0.0.4/docs/md/OO/Plugin.md>,
 L<OO::Plugin::Class|https://github.com/vrurg/Perl6-OO-Plugin/blob/v0.0.4/docs/md/OO/Plugin/Class.md>
 L<OO::Plugin::Registry|https://github.com/vrurg/Perl6-OO-Plugin/blob/v0.0.4/docs/md/OO/Plugin/Registry.md>,
->>>>>>> 56157633
 
 =AUTHOR  Vadim Belman <vrurg@cpan.org>
 
