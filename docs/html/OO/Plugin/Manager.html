<!doctype html>
<html lang="en">
    <head>
        <title></title>
        <meta charset="UTF-8" />
        <style>
        kbd { font-family: "Droid Sans Mono", "Luxi Mono", "Inconsolata", monospace }
        samp { font-family: "Terminus", "Courier", "Lucida Console", monospace }
        u { text-decoration: none }
        .nested {
            margin-left: 3em;
        }
        aside, u { opacity: 0.7 }
        a[id^="fn-"]:target { background: #ff0 }
        </style>
        <link rel="stylesheet" href="//design.perl6.org/perl.css">
        
        
    </head>
    <body class="pod">
    <div id="___top"></div>
    
    
    
    <nav class="indexgroup">
<table id="TOC">
<caption><h2 id="TOC_Title">Table of Contents</h2></caption>
<tr class="toc-level-1"><td class="toc-number">1</td><td class="toc-text"><a href="#NAME">NAME</a></td></tr>
  <tr class="toc-level-1"><td class="toc-number">2</td><td class="toc-text"><a href="#SYNOPSIS">SYNOPSIS</a></td></tr>
  <tr class="toc-level-1"><td class="toc-number">3</td><td class="toc-text"><a href="#DESCRIPTION">DESCRIPTION</a></td></tr>
    <tr class="toc-level-1"><td class="toc-number">4</td><td class="toc-text"><a href="#TYPES">TYPES</a></td></tr>
 <tr class="toc-level-2"><td class="toc-number">4.1</td><td class="toc-text"><a href="#enum_PlugPriority">enum <code class="pod-code-inline">PlugPriority</code></a></td></tr>
             <tr class="toc-level-1"><td class="toc-number">5</td><td class="toc-text"><a href="#ATTRIBUTES">ATTRIBUTES</a></td></tr>
          <tr class="toc-level-1"><td class="toc-number">6</td><td class="toc-text"><a href="#METHODS">METHODS</a></td></tr>
<<<<<<< HEAD
 <tr class="toc-level-2"><td class="toc-number">6.1</td><td class="toc-text"><a href="#routine_normalize-name">routine normalize-name</a></td></tr>
             <tr class="toc-level-2"><td class="toc-number">6.2</td><td class="toc-text"><a href="#routine_short-name">routine short-name</a></td></tr>
        <tr class="toc-level-2"><td class="toc-number">6.3</td><td class="toc-text"><a href="#routine_meta">routine meta</a></td></tr>
       <tr class="toc-level-1"><td class="toc-number">7</td><td class="toc-text"><a href="#SEE_Also">SEE Also</a></td></tr>
=======
 <tr class="toc-level-2"><td class="toc-number">6.1</td><td class="toc-text"><a href="#method_normalize-name">method normalize-name</a></td></tr>
                 <tr class="toc-level-2"><td class="toc-number">6.2</td><td class="toc-text"><a href="#method_short-name">method short-name</a></td></tr>
        <tr class="toc-level-2"><td class="toc-number">6.3</td><td class="toc-text"><a href="#method_meta">method meta</a></td></tr>
       <tr class="toc-level-2"><td class="toc-number">6.4</td><td class="toc-text"><a href="#method_info">method info</a></td></tr>
               <tr class="toc-level-2"><td class="toc-number">6.5</td><td class="toc-text"><a href="#method_set-priority">method set-priority</a></td></tr>
              <tr class="toc-level-2"><td class="toc-number">6.6</td><td class="toc-text"><a href="#method_get-priority">method get-priority</a></td></tr>
       <tr class="toc-level-2"><td class="toc-number">6.7</td><td class="toc-text"><a href="#method_load-plugins">method load-plugins</a></td></tr>
                                   <tr class="toc-level-2"><td class="toc-number">6.8</td><td class="toc-text"><a href="#method_initialize">method initialize</a></td></tr>
                 <tr class="toc-level-2"><td class="toc-number">6.9</td><td class="toc-text"><a href="#method_disable">method disable</a></td></tr>
               <tr class="toc-level-2"><td class="toc-number">6.10</td><td class="toc-text"><a href="#method_disabled">method disabled</a></td></tr>
         <tr class="toc-level-2"><td class="toc-number">6.11</td><td class="toc-text"><a href="#method_enabled">method enabled</a></td></tr>
      <tr class="toc-level-2"><td class="toc-number">6.12</td><td class="toc-text"><a href="#method_order">method order</a></td></tr>
  <tr class="toc-level-2"><td class="toc-number">6.13</td><td class="toc-text"><a href="#method_plugin-objects">method plugin-objects</a></td></tr>
    <tr class="toc-level-2"><td class="toc-number">6.14</td><td class="toc-text"><a href="#method_callback">method callback</a></td></tr>
           <tr class="toc-level-2"><td class="toc-number">6.15</td><td class="toc-text"><a href="#method_cb">method cb</a></td></tr>
    <tr class="toc-level-2"><td class="toc-number">6.16</td><td class="toc-text"><a href="#method_event">method event</a></td></tr>
                  <tr class="toc-level-2"><td class="toc-number">6.17</td><td class="toc-text"><a href="#method_has-plugin">method has-plugin</a></td></tr>
   <tr class="toc-level-2"><td class="toc-number">6.18</td><td class="toc-text"><a href="#method_plugin-object">method plugin-object</a></td></tr>
      <tr class="toc-level-2"><td class="toc-number">6.19</td><td class="toc-text"><a href="#method_all-enabled">method all-enabled</a></td></tr>
    <tr class="toc-level-2"><td class="toc-number">6.20</td><td class="toc-text"><a href="#method_class">method class</a></td></tr>
       <tr class="toc-level-2"><td class="toc-number">6.21</td><td class="toc-text"><a href="#method_create">method create</a></td></tr>
            <tr class="toc-level-2"><td class="toc-number">6.22</td><td class="toc-text"><a href="#method_finish">method finish</a></td></tr>
  <tr class="toc-level-1"><td class="toc-number">7</td><td class="toc-text"><a href="#SEE_ALSO">SEE ALSO</a></td></tr>
>>>>>>> 56157633
         
</table>
</nav>

    <div class="pod-body">
    <h1 id="NAME"><a class="u" href="#___top" title="go to top of document">NAME</a></h1>
<p>OO::Plugin::Manager - the conductor for a plugin orchestra.</p>
<h1 id="SYNOPSIS"><a class="u" href="#___top" title="go to top of document">SYNOPSIS</a></h1>
<pre class="pod-block-code">my $mgr = OO::Plugin::Manager.new( base =&gt; &#39;MyApp&#39; )
            .load-plugins
<<<<<<< HEAD
            .initialize( plugin-parameter =&gt; $param-value );</pre>
<h1 id="DESCRIPTION"><a class="u" href="#___top" title="go to top of document">DESCRIPTION</a></h1>
<p>Most of the description for the functionality of this module can be found in <a href="https://github.com/vrurg/Perl6-OO-Plugin/blob/v0.0.902/docs/md/OO/Plugin/Manual.md">OO::Plugin::Manual</a>. Here we just cover the technical details and attributes/methods.</p>
=======
            .initialize( plugin-parameter =&gt; $param-value );

my $plugged-object = $mgr.create( MyClass, class-param =&gt; &quot;a value&quot; );</pre>
<h1 id="DESCRIPTION"><a class="u" href="#___top" title="go to top of document">DESCRIPTION</a></h1>
<p>Most of the description for the functionality of this module can be found in <a href="https://github.com/vrurg/Perl6-OO-Plugin/blob/v0.0.4/docs/md/OO/Plugin/Manual.md">OO::Plugin::Manual</a>. Here we just cover the technical details and attributes/methods.</p>
>>>>>>> 56157633
<h1 id="TYPES"><a class="u" href="#___top" title="go to top of document">TYPES</a></h1>
<h2 id="enum_PlugPriority"><a class="u" href="#___top" title="go to top of document">enum <code>PlugPriority</code></a></h2>
<p>Constants defining where the user whants to have a particular plugin:</p>
<ul><li><p><code>plugFirst</code> – in the beginning of the plugin list</p>
</li>
<li><p><code>plugNormal</code> – in the middle of the list</p>
</li>
<li><p><code>plugLast</code> – in the end of the list</p>
</li>
</ul>
<<<<<<< HEAD
<p>Read about <a href="https://github.com/vrurg/Perl6-OO-Plugin/blob/v0.0.902/docs/md/OO/Plugin/Manual.md#sorting">sorting</a> in <a href="https://github.com/vrurg/Perl6-OO-Plugin/blob/v0.0.902/docs/md/OO/Plugin/Manual.md">OO::Plugin::Manual</a>.</p>
<h1 id="ATTRIBUTES"><a class="u" href="#___top" title="go to top of document">ATTRIBUTES</a></h1>
<h1>Attribute.new: When _True_ will print debug info to the console.</h1><h1>Attribute.new: The base namespace where to look for plugin modules. See @.namespaces below.</h1><h1>Attribute.new: Defines a list of namespaces within $.base attribute where to look from plugin modules. I.e. if set to the default &lt;Plugin Plugins&gt; then the manager will load modules from ::($.base)::Plugin or ::($.base)::Plugins.</h1><h1>Attribute.new: Callback to validate plugin. Allows the user code to check for plugin compatibility, for example. (Not implemented yet)</h1><h1>Attribute.new: In strict mode non-pluggable classes/methods cannot be overriden.</h1><h1>Attribute.new: Errors collected while loading plugin modules. List of hashes of form &#39;Module::Name&#39; =&gt; &quot;Error String&quot;.</h1><h1>Attribute.new: Indicates that the manager object has been initialized; i.e. method initialize() has been run.</h1><h1>Attribute.new: Number of simulatenous event handlers running. Default is 3</h1><h1>Attribute.new: Number of seconds for the dispatcher to wait for another event after processing one. Default 1 sec.</h1><h1 id="METHODS"><a class="u" href="#___top" title="go to top of document">METHODS</a></h1>
<h2 id="routine_normalize-name"><a class="u" href="#___top" title="go to top of document">routine normalize-name</a></h2>
=======
<p>Read about <a href="https://github.com/vrurg/Perl6-OO-Plugin/blob/v0.0.4/docs/md/OO/Plugin/Manual.md#sorting">sorting</a> in <a href="https://github.com/vrurg/Perl6-OO-Plugin/blob/v0.0.4/docs/md/OO/Plugin/Manual.md">OO::Plugin::Manual</a>.</p>
<h1 id="ATTRIBUTES"><a class="u" href="#___top" title="go to top of document">ATTRIBUTES</a></h1>
<h1>Attribute.new: When _True_ will print debug info to the console.</h1><h1>Attribute.new: The base namespace where to look for plugin modules. See @.namespaces below.</h1><h1>Attribute.new: Defines a list of namespaces within $.base attribute where to look from plugin modules. I.e. if set to the default &lt;Plugin Plugins&gt; then the manager will load modules from ::($.base)::Plugin or ::($.base)::Plugins.</h1><h1>Attribute.new: Callback to validate plugin. Allows the user code to check for plugin compatibility, for example. (Not implemented yet)</h1><h1>Attribute.new: In strict mode non-pluggable classes/methods cannot be overriden.</h1><h1>Attribute.new: Errors collected while loading plugin modules. List of hashes of form &#39;Module::Name&#39; =&gt; &quot;Error String&quot;.</h1><h1>Attribute.new: Indicates that the manager object has been initialized; i.e. method initialize() has been run.</h1><h1>Attribute.new: Number of simulatenous event handlers running. Default is 3</h1><h1>Attribute.new: Number of seconds for the dispatcher to wait for another event after processing one. Default 1 sec.</h1><h1 id="METHODS"><a class="u" href="#___top" title="go to top of document">METHODS</a></h1>
<h2 id="method_normalize-name"><a class="u" href="#___top" title="go to top of document">method normalize-name</a></h2>
>>>>>>> 56157633
<ul><li><p><code>normalize-name( Str:D $plugin, Bool :$strict = True )</code></p>
<p>Normalize plugin name, i.e. makes a name in any form and returns FQN. With <code>:strict</code> fails if no plugin found by the name in <code>$plugin</code>. With <code>:!strict</code> fails with a text error. Always fails if more than one variant for the given name found what would happen when two or more plugins register common short name for themselves.</p>
</li>
<li><p><code>normalize-name( Str:D :$plugin, Bool :$strict = True )</code></p>
<p>Similar to the above variant except that it takes named argument <code>:plugin</code>.</p>
</li>
</ul>
<<<<<<< HEAD
<h2 id="routine_short-name"><a class="u" href="#___top" title="go to top of document">routine short-name</a></h2>
=======
<p><em>Note</em> would always return the <code>$plugin</code> parameter before the plugin manager is initialized.</p>
<h2 id="method_short-name"><a class="u" href="#___top" title="go to top of document">method short-name</a></h2>
>>>>>>> 56157633
<p>Takes a plugin name and returns its corresponding short name.</p>
<ul><li><p><code>short-name( Str:D $name )</code></p>
</li>
<li><p><code>short-name( Str:D :$fqn )</code></p>
<p>A faster variant of the method because it doesn&#39;t attempt to normalize the name and performs fast lookup by FQN.</p>
</li>
<li><p><code>short-name( Plugin:U \plugin-type )</code></p>
<p>Gives short name by using plugin&#39;s class itself. This is a faster version too because it also uses FQN lookup.</p>
<pre class="pod-block-code">my $sname = $plugin-manager.short-name( $plugin-obj.WHAT );</pre>
</li>
</ul>
<<<<<<< HEAD
<h2 id="routine_meta"><a class="u" href="#___top" title="go to top of document">routine meta</a></h2>
=======
<h2 id="method_meta"><a class="u" href="#___top" title="go to top of document">method meta</a></h2>
>>>>>>> 56157633
<p>Returns plugin&#39;s META <code>Hash</code>.</p>
<ul><li><p><code>meta( Str:D $plugin )</code></p>
</li>
<li><p><code>meta( Str:D :$fqn )</code></p>
<p>Faster version, avoids name normalization.</p>
</li>
</ul>
<<<<<<< HEAD
<h1 id="SEE_Also"><a class="u" href="#___top" title="go to top of document">SEE Also</a></h1>
<p><a href="https://github.com/vrurg/Perl6-OO-Plugin/blob/v0.0.902/docs/md/OO/Plugin/Manual.md">OO::Plugin::Manual</a>, <a href="https://github.com/vrurg/Perl6-OO-Plugin/blob/v0.0.902/docs/md/OO/Plugin.md">OO::Plugin</a>, <a href="https://github.com/vrurg/Perl6-OO-Plugin/blob/v0.0.902/docs/md/OO/Plugin/Class.md">OO::Plugin::Class</a> <a href="https://github.com/vrurg/Perl6-OO-Plugin/blob/v0.0.902/docs/md/OO/Plugin/Registry.md">OO::Plugin::Registry</a>,</p>
=======
<h2 id="method_info"><a class="u" href="#___top" title="go to top of document">method info</a></h2>
<p><code>info( Str:D $plugin )</code></p>
<p>Returns a copy of information hash on a plugin. The hash contains the following keys:</p>
<ul><li><p><code>priority</code></p>
<p>Priority (see <a href="#enum-plugpriority"><code>PlugPriority</code></a>)</p>
</li>
<li><p><code>shortname</code></p>
<p>Plugin&#39;s short name</p>
</li>
<li><p><code>type</code></p>
<p>Type (class) object of the plugin</p>
</li>
<li><p><code>version</code></p>
<p>Version (<code>Version</code> object)</p>
</li>
</ul>
<h2 id="method_set-priority"><a class="u" href="#___top" title="go to top of document">method set-priority</a></h2>
<p>Set plugins priority in the plugin order.</p>
<ul><li><p><code>set-priority( @plugins, PlugPriority:D :$priority, :$with-order? )</code></p>
<p><code>set-priority( *@plugins, PlugPriority:D :$priority, :$with-order? )</code></p>
<p>The most comprehensive version of the method. Allow not only setting of the priority for a bulk of the plugins but also to define their order within the specified priority when <code>:with-order</code> is used.</p>
<p><em>Note</em> that each new call of this method with <code>:with-order</code> adverb will override previously set order for the specified priority.</p>
</li>
<li><p><code>set-priority( $plugin, PlugPriority:D :$priority )</code></p>
</li>
</ul>
<p>See <a href="#enum-plugpriority"><code>PlugPriority</code></a></p>
<h2 id="method_get-priority"><a class="u" href="#___top" title="go to top of document">method get-priority</a></h2>
<p>Returns priority value for a given plugin.</p>
<ul><li><p><code>get-priority( Str:D $plugin )</code></p>
</li>
<li><p><code>get-priority( Str:D :$fqn )</code></p>
<p>Faster version, avoids name normalization.</p>
</li>
</ul>
<p>See <a href="#enum-plugpriority"><code>PlugPriority</code></a></p>
<h2 id="method_load-plugins"><a class="u" href="#___top" title="go to top of document">method load-plugins</a></h2>
<p>Initiates automatic loading of plugin modules by traversing modules in repositories and search paths. Only the modules with names begining in prefix defined by <a href="#has-str-base"><code>base</code> attribute</a> and followed by any of <a href="#has-positional-namespaces"><code>namespaces</code></a> will be loaded. For example:</p>
<pre class="pod-block-code">my $mgr = OO::Plugin::Manager.new( base =&gt; &#39;MyApp&#39; ).load-plugins;</pre>
<p>would auto-load all modules starting with <em>MyApp::Plugin::</em> or <em>MyApp::Plugins::</em>; whereas:</p>
<pre class="pod-block-code">my $mgr = OO::Plugin::Manager.new( base =&gt; &#39;MyApp&#39;, namespaces =&gt; &lt;Ext Extensions&gt; ).load-plugins;</pre>
<p>would autoload <em>MyApp::Ext::</em> or <em>MyApp::Extensions::</em>.</p>
<p>Returns the invocing <code>OO::Plugin::Manager</code> object, making chained method calls possible.</p>
<p>If a module cannot be loaded due to a error the method appends a <code>Pair</code> of <code>$module-name =&gt; $error-text</code> to <a href="#has-positional-load-errors"><code>@.load-errors</code></a>. When <a href="#has-bool-debug"><code>$.debug</code></a> is <em>True</em> the error text will include error&#39;s stack backtrace too.</p>
<p><em>Note</em> that modules are just loaded and no other work is done by this method.</p>
<h2 id="method_initialize"><a class="u" href="#___top" title="go to top of document">method initialize</a></h2>
<ul><li><p><code>initialize( |create-params )</code></p>
</li>
</ul>
<p>Performs final initialization of the plugin manager object. This includes:</p>
<ul><li><p>iterating over all plugin classes and collecting their meta information and technical info</p>
</li>
<li><p>rebuilding internal caches and structures to reflect the collected information</p>
</li>
<li><p>order the plugins corresponding based on priorities, user-defined order, and dependencies</p>
</li>
<li><p>create plugin objects</p>
</li>
</ul>
<p>After completion the plugin manager object is marked as <em>initialized</em> effictevly disabling some of its functionality which only makes sense until the initialization.</p>
<p>The <code>create-params</code> parameter is passed to plugin object constructors at the creation stage. For example:</p>
<pre class="pod-block-code">class MyApp {
    has $.mgr;
    submethod TWEAK {
        $.mgr = OO::Plugin::Manager.new
                    .load-plugins
                    .initialize( app =&gt; self );
    }
}</pre>
<p>would pass the application object to all loaded plugins. This would simplify the communication between a plugin and the user code.</p>
<p><strong>NOTE</strong> The second initialization stage includes building of mapping of short plugin names to FQN. Before this is done</p>
<h2 id="method_disable"><a class="u" href="#___top" title="go to top of document">method disable</a></h2>
<p>Disables plugins.</p>
<ul><li><p><code>disable( Str:D $plugin, Str:D $reason )</code></p>
</li>
<li><p><code>disable( Plugin:U \type, Str:D $reason )</code></p>
</li>
<li><p><code>disable( @plugins, Str:D $reason )</code></p>
</li>
<li><p><code>disable( *@plugins, Str:D $reason )</code></p>
</li>
</ul>
<p>A disabled plugin won&#39;t have its object created and will be excluded from any interaction with application code. For any disabled plugin there is a text reason explaining why it was disabled. For example, if a plugin has been found to participate in a demain cyclic dependecy then it will be disabled with <em>&quot;Participated in a demand circle&quot;</em> reason. The applicatiob code can later collect the reasons to display them back to the end-user.</p>
<p><em>Implementation note.</em> The method allows both short plugin names and FQN, as most other methods do. But the name normalization is not possible before the initialization is complete. To make it all even more fun, disabling is not possible <u>after</u> the initialization! To resolve this collision, all calls to <code>disable</code> from the user code are only getting recorded by the framework. The recorded calls are then replayed at the initialization time. Because of this trick it is not possible to read disable reasons at early stages of the plugin manager life cycle.</p>
<h2 id="method_disabled"><a class="u" href="#___top" title="go to top of document">method disabled</a></h2>
<p>If plugin is disabled, a reason text is returned. Undefined value is returned otherwise.</p>
<ul><li><p><code>disabled( Str:D $plugin )</code></p>
</li>
<li><p><code>disabled( Str:D :$fqn )</code></p>
<p>Faster version, not using name normalization</p>
</li>
<li><p><code>disabled( Plugin:U \type )</code></p>
</li>
</ul>
<p>There is a parameter-less variant of the method:</p>
<ul><li><p><code>disabled()</code></p>
</li>
</ul>
<p>which would return a hash where keys are plugin FQNs and values are reasons.</p>
<h2 id="method_enabled"><a class="u" href="#___top" title="go to top of document">method enabled</a></h2>
<p>Opposite to <a href="#routine-disabled"><code>disabled</code></a> method. Returns _True_ if plugin is enabled. Supports all the same signatures as <code>disabled</code> does.</p>
<h2 id="method_order"><a class="u" href="#___top" title="go to top of document">method order</a></h2>
<p>Returns list of plugin names as they were ordered at the initialization time.</p>
<h2 id="method_plugin-objects"><a class="u" href="#___top" title="go to top of document">method plugin-objects</a></h2>
<p>Returns a ordered Seq plugin objects.</p>
<p>See <a href="#routine-order"><code>order</code></a></p>
<h2 id="method_callback"><a class="u" href="#___top" title="go to top of document">method callback</a></h2>
<p><code>callback( Str:D $callback-name, |callback-params )</code></p>
<p>Initiate a callback named <code>$callback-name</code>. Passes <code>callback-params</code> to plugins&#39; callback handlers.</p>
<p>Method returns what callback handler requested to return.</p>
<p>Read more in <a href="https://github.com/vrurg/Perl6-OO-Plugin/blob/v0.0.4/docs/md/OO/Plugin/Manual.md#callbacks">OO::Plugin::Manual</a>.</p>
<h2 id="method_cb"><a class="u" href="#___top" title="go to top of document">method cb</a></h2>
<p>Shortcut for <a href="#routine-callback"><code>callback</code></a>.</p>
<h2 id="method_event"><a class="u" href="#___top" title="go to top of document">method event</a></h2>
<p><code>event( Str:D $event-name, |event-params )</code></p>
<p>Initiates an event named <code>$event-name</code> and passes <code>event-params</code> to all event handlers.</p>
<p>Returns a <code>Promise</code> which will be kept upon this particular event is completely handled; i.e. when all event handlers are completed. The promise is resolved to an array of <code>Promise</code>s, one per each event handler been called.</p>
<p>Read more in <a href="https://github.com/vrurg/Perl6-OO-Plugin/blob/v0.0.4/docs/md/OO/Plugin/Manual.md#events">OO::Plugin::Manual</a>.</p>
<p>See also <a href="#routine-finish"><code>finish</code></a>.</p>
<h2 id="method_has-plugin"><a class="u" href="#___top" title="go to top of document">method has-plugin</a></h2>
<p><code>has-plugin( Str:D $plugin )</code></p>
<p>Returns true if plugin is registered with this manager</p>
<h2 id="method_plugin-object"><a class="u" href="#___top" title="go to top of document">method plugin-object</a></h2>
<ul><li><p><code>plugin-object( Str:D $plugin )</code></p>
</li>
<li><p><code>plugin-object( Str:D :$fqn )</code></p>
</li>
</ul>
<p>Retruns the requested plugin object if it exists. As always, the <code>:$fqn</code> version is slightly faster.</p>
<h2 id="method_all-enabled"><a class="u" href="#___top" title="go to top of document">method all-enabled</a></h2>
<p>Returns unordered <code>Seq</code> of all enabled plugin FQNs.</p>
<h2 id="method_class"><a class="u" href="#___top" title="go to top of document">method class</a></h2>
<p><code>class( MyClass )</code></p>
<p>One of the two key methods of this class. For a given class it creates a newly generated one with all <code>plug-class</code>es and method handlers applied. All the magic this framework provides with regard to extending application classes functionality through delegating to the plugins is only possible after calling this method. Read more in <a href="https://github.com/vrurg/Perl6-OO-Plugin/blob/v0.0.4/docs/md/OO/Plugin/Manual.md#basics">OO::Plugin::Manual</a>.</p>
<h2 id="method_create"><a class="u" href="#___top" title="go to top of document">method create</a></h2>
<p><code>create( MyClass, |constructor-params )</code></p>
<p>Creates a new instance for class <code>MyClass</code> with all the magic applied, as described for <a href="#class">method <code>class</code></a> and in <a href="https://github.com/vrurg/Perl6-OO-Plugin/blob/v0.0.4/docs/md/OO/Plugin/Manual.md#basics">OO::Plugin::Manual</a>. This method is what must be used in place of the standard <code>new</code>.</p>
<h2 id="method_finish"><a class="u" href="#___top" title="go to top of document">method finish</a></h2>
<p>This is the plugin manager finalization method. It must always be called before application shutdown to ensure proper completion of all event handers possibly still running in the background.</p>
<h1 id="SEE_ALSO"><a class="u" href="#___top" title="go to top of document">SEE ALSO</a></h1>
<p><a href="https://github.com/vrurg/Perl6-OO-Plugin/blob/v0.0.4/docs/md/OO/Plugin/Manual.md">OO::Plugin::Manual</a>, <a href="https://github.com/vrurg/Perl6-OO-Plugin/blob/v0.0.4/docs/md/OO/Plugin.md">OO::Plugin</a>, <a href="https://github.com/vrurg/Perl6-OO-Plugin/blob/v0.0.4/docs/md/OO/Plugin/Class.md">OO::Plugin::Class</a> <a href="https://github.com/vrurg/Perl6-OO-Plugin/blob/v0.0.4/docs/md/OO/Plugin/Registry.md">OO::Plugin::Registry</a>,</p>
>>>>>>> 56157633
<section><h1>AUTHOR</h1>
<p>Vadim Belman &lt;vrurg@cpan.org&gt;</p>
</section>

    </div>
    
    
    </body>
</html>
<|MERGE_RESOLUTION|>--- conflicted
+++ resolved
@@ -32,12 +32,6 @@
  <tr class="toc-level-2"><td class="toc-number">4.1</td><td class="toc-text"><a href="#enum_PlugPriority">enum <code class="pod-code-inline">PlugPriority</code></a></td></tr>
              <tr class="toc-level-1"><td class="toc-number">5</td><td class="toc-text"><a href="#ATTRIBUTES">ATTRIBUTES</a></td></tr>
           <tr class="toc-level-1"><td class="toc-number">6</td><td class="toc-text"><a href="#METHODS">METHODS</a></td></tr>
-<<<<<<< HEAD
- <tr class="toc-level-2"><td class="toc-number">6.1</td><td class="toc-text"><a href="#routine_normalize-name">routine normalize-name</a></td></tr>
-             <tr class="toc-level-2"><td class="toc-number">6.2</td><td class="toc-text"><a href="#routine_short-name">routine short-name</a></td></tr>
-        <tr class="toc-level-2"><td class="toc-number">6.3</td><td class="toc-text"><a href="#routine_meta">routine meta</a></td></tr>
-       <tr class="toc-level-1"><td class="toc-number">7</td><td class="toc-text"><a href="#SEE_Also">SEE Also</a></td></tr>
-=======
  <tr class="toc-level-2"><td class="toc-number">6.1</td><td class="toc-text"><a href="#method_normalize-name">method normalize-name</a></td></tr>
                  <tr class="toc-level-2"><td class="toc-number">6.2</td><td class="toc-text"><a href="#method_short-name">method short-name</a></td></tr>
         <tr class="toc-level-2"><td class="toc-number">6.3</td><td class="toc-text"><a href="#method_meta">method meta</a></td></tr>
@@ -61,7 +55,6 @@
        <tr class="toc-level-2"><td class="toc-number">6.21</td><td class="toc-text"><a href="#method_create">method create</a></td></tr>
             <tr class="toc-level-2"><td class="toc-number">6.22</td><td class="toc-text"><a href="#method_finish">method finish</a></td></tr>
   <tr class="toc-level-1"><td class="toc-number">7</td><td class="toc-text"><a href="#SEE_ALSO">SEE ALSO</a></td></tr>
->>>>>>> 56157633
          
 </table>
 </nav>
@@ -72,17 +65,11 @@
 <h1 id="SYNOPSIS"><a class="u" href="#___top" title="go to top of document">SYNOPSIS</a></h1>
 <pre class="pod-block-code">my $mgr = OO::Plugin::Manager.new( base =&gt; &#39;MyApp&#39; )
             .load-plugins
-<<<<<<< HEAD
-            .initialize( plugin-parameter =&gt; $param-value );</pre>
-<h1 id="DESCRIPTION"><a class="u" href="#___top" title="go to top of document">DESCRIPTION</a></h1>
-<p>Most of the description for the functionality of this module can be found in <a href="https://github.com/vrurg/Perl6-OO-Plugin/blob/v0.0.902/docs/md/OO/Plugin/Manual.md">OO::Plugin::Manual</a>. Here we just cover the technical details and attributes/methods.</p>
-=======
             .initialize( plugin-parameter =&gt; $param-value );
 
 my $plugged-object = $mgr.create( MyClass, class-param =&gt; &quot;a value&quot; );</pre>
 <h1 id="DESCRIPTION"><a class="u" href="#___top" title="go to top of document">DESCRIPTION</a></h1>
 <p>Most of the description for the functionality of this module can be found in <a href="https://github.com/vrurg/Perl6-OO-Plugin/blob/v0.0.4/docs/md/OO/Plugin/Manual.md">OO::Plugin::Manual</a>. Here we just cover the technical details and attributes/methods.</p>
->>>>>>> 56157633
 <h1 id="TYPES"><a class="u" href="#___top" title="go to top of document">TYPES</a></h1>
 <h2 id="enum_PlugPriority"><a class="u" href="#___top" title="go to top of document">enum <code>PlugPriority</code></a></h2>
 <p>Constants defining where the user whants to have a particular plugin:</p>
@@ -93,17 +80,10 @@
 <li><p><code>plugLast</code> – in the end of the list</p>
 </li>
 </ul>
-<<<<<<< HEAD
-<p>Read about <a href="https://github.com/vrurg/Perl6-OO-Plugin/blob/v0.0.902/docs/md/OO/Plugin/Manual.md#sorting">sorting</a> in <a href="https://github.com/vrurg/Perl6-OO-Plugin/blob/v0.0.902/docs/md/OO/Plugin/Manual.md">OO::Plugin::Manual</a>.</p>
-<h1 id="ATTRIBUTES"><a class="u" href="#___top" title="go to top of document">ATTRIBUTES</a></h1>
-<h1>Attribute.new: When _True_ will print debug info to the console.</h1><h1>Attribute.new: The base namespace where to look for plugin modules. See @.namespaces below.</h1><h1>Attribute.new: Defines a list of namespaces within $.base attribute where to look from plugin modules. I.e. if set to the default &lt;Plugin Plugins&gt; then the manager will load modules from ::($.base)::Plugin or ::($.base)::Plugins.</h1><h1>Attribute.new: Callback to validate plugin. Allows the user code to check for plugin compatibility, for example. (Not implemented yet)</h1><h1>Attribute.new: In strict mode non-pluggable classes/methods cannot be overriden.</h1><h1>Attribute.new: Errors collected while loading plugin modules. List of hashes of form &#39;Module::Name&#39; =&gt; &quot;Error String&quot;.</h1><h1>Attribute.new: Indicates that the manager object has been initialized; i.e. method initialize() has been run.</h1><h1>Attribute.new: Number of simulatenous event handlers running. Default is 3</h1><h1>Attribute.new: Number of seconds for the dispatcher to wait for another event after processing one. Default 1 sec.</h1><h1 id="METHODS"><a class="u" href="#___top" title="go to top of document">METHODS</a></h1>
-<h2 id="routine_normalize-name"><a class="u" href="#___top" title="go to top of document">routine normalize-name</a></h2>
-=======
 <p>Read about <a href="https://github.com/vrurg/Perl6-OO-Plugin/blob/v0.0.4/docs/md/OO/Plugin/Manual.md#sorting">sorting</a> in <a href="https://github.com/vrurg/Perl6-OO-Plugin/blob/v0.0.4/docs/md/OO/Plugin/Manual.md">OO::Plugin::Manual</a>.</p>
 <h1 id="ATTRIBUTES"><a class="u" href="#___top" title="go to top of document">ATTRIBUTES</a></h1>
 <h1>Attribute.new: When _True_ will print debug info to the console.</h1><h1>Attribute.new: The base namespace where to look for plugin modules. See @.namespaces below.</h1><h1>Attribute.new: Defines a list of namespaces within $.base attribute where to look from plugin modules. I.e. if set to the default &lt;Plugin Plugins&gt; then the manager will load modules from ::($.base)::Plugin or ::($.base)::Plugins.</h1><h1>Attribute.new: Callback to validate plugin. Allows the user code to check for plugin compatibility, for example. (Not implemented yet)</h1><h1>Attribute.new: In strict mode non-pluggable classes/methods cannot be overriden.</h1><h1>Attribute.new: Errors collected while loading plugin modules. List of hashes of form &#39;Module::Name&#39; =&gt; &quot;Error String&quot;.</h1><h1>Attribute.new: Indicates that the manager object has been initialized; i.e. method initialize() has been run.</h1><h1>Attribute.new: Number of simulatenous event handlers running. Default is 3</h1><h1>Attribute.new: Number of seconds for the dispatcher to wait for another event after processing one. Default 1 sec.</h1><h1 id="METHODS"><a class="u" href="#___top" title="go to top of document">METHODS</a></h1>
 <h2 id="method_normalize-name"><a class="u" href="#___top" title="go to top of document">method normalize-name</a></h2>
->>>>>>> 56157633
 <ul><li><p><code>normalize-name( Str:D $plugin, Bool :$strict = True )</code></p>
 <p>Normalize plugin name, i.e. makes a name in any form and returns FQN. With <code>:strict</code> fails if no plugin found by the name in <code>$plugin</code>. With <code>:!strict</code> fails with a text error. Always fails if more than one variant for the given name found what would happen when two or more plugins register common short name for themselves.</p>
 </li>
@@ -111,12 +91,8 @@
 <p>Similar to the above variant except that it takes named argument <code>:plugin</code>.</p>
 </li>
 </ul>
-<<<<<<< HEAD
-<h2 id="routine_short-name"><a class="u" href="#___top" title="go to top of document">routine short-name</a></h2>
-=======
 <p><em>Note</em> would always return the <code>$plugin</code> parameter before the plugin manager is initialized.</p>
 <h2 id="method_short-name"><a class="u" href="#___top" title="go to top of document">method short-name</a></h2>
->>>>>>> 56157633
 <p>Takes a plugin name and returns its corresponding short name.</p>
 <ul><li><p><code>short-name( Str:D $name )</code></p>
 </li>
@@ -128,11 +104,7 @@
 <pre class="pod-block-code">my $sname = $plugin-manager.short-name( $plugin-obj.WHAT );</pre>
 </li>
 </ul>
-<<<<<<< HEAD
-<h2 id="routine_meta"><a class="u" href="#___top" title="go to top of document">routine meta</a></h2>
-=======
 <h2 id="method_meta"><a class="u" href="#___top" title="go to top of document">method meta</a></h2>
->>>>>>> 56157633
 <p>Returns plugin&#39;s META <code>Hash</code>.</p>
 <ul><li><p><code>meta( Str:D $plugin )</code></p>
 </li>
@@ -140,10 +112,6 @@
 <p>Faster version, avoids name normalization.</p>
 </li>
 </ul>
-<<<<<<< HEAD
-<h1 id="SEE_Also"><a class="u" href="#___top" title="go to top of document">SEE Also</a></h1>
-<p><a href="https://github.com/vrurg/Perl6-OO-Plugin/blob/v0.0.902/docs/md/OO/Plugin/Manual.md">OO::Plugin::Manual</a>, <a href="https://github.com/vrurg/Perl6-OO-Plugin/blob/v0.0.902/docs/md/OO/Plugin.md">OO::Plugin</a>, <a href="https://github.com/vrurg/Perl6-OO-Plugin/blob/v0.0.902/docs/md/OO/Plugin/Class.md">OO::Plugin::Class</a> <a href="https://github.com/vrurg/Perl6-OO-Plugin/blob/v0.0.902/docs/md/OO/Plugin/Registry.md">OO::Plugin::Registry</a>,</p>
-=======
 <h2 id="method_info"><a class="u" href="#___top" title="go to top of document">method info</a></h2>
 <p><code>info( Str:D $plugin )</code></p>
 <p>Returns a copy of information hash on a plugin. The hash contains the following keys:</p>
@@ -285,7 +253,6 @@
 <p>This is the plugin manager finalization method. It must always be called before application shutdown to ensure proper completion of all event handers possibly still running in the background.</p>
 <h1 id="SEE_ALSO"><a class="u" href="#___top" title="go to top of document">SEE ALSO</a></h1>
 <p><a href="https://github.com/vrurg/Perl6-OO-Plugin/blob/v0.0.4/docs/md/OO/Plugin/Manual.md">OO::Plugin::Manual</a>, <a href="https://github.com/vrurg/Perl6-OO-Plugin/blob/v0.0.4/docs/md/OO/Plugin.md">OO::Plugin</a>, <a href="https://github.com/vrurg/Perl6-OO-Plugin/blob/v0.0.4/docs/md/OO/Plugin/Class.md">OO::Plugin::Class</a> <a href="https://github.com/vrurg/Perl6-OO-Plugin/blob/v0.0.4/docs/md/OO/Plugin/Registry.md">OO::Plugin::Registry</a>,</p>
->>>>>>> 56157633
 <section><h1>AUTHOR</h1>
 <p>Vadim Belman &lt;vrurg@cpan.org&gt;</p>
 </section>
