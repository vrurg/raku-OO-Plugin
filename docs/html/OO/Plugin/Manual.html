<!doctype html>
<html lang="en">
    <head>
        <title></title>
        <meta charset="UTF-8" />
        <style>
        kbd { font-family: "Droid Sans Mono", "Luxi Mono", "Inconsolata", monospace }
        samp { font-family: "Terminus", "Courier", "Lucida Console", monospace }
        u { text-decoration: none }
        .nested {
            margin-left: 3em;
        }
        aside, u { opacity: 0.7 }
        a[id^="fn-"]:target { background: #ff0 }
        </style>
        <link rel="stylesheet" href="//design.perl6.org/perl.css">
        
        
    </head>
    <body class="pod">
    <div id="___top"></div>
    
    
    
    <nav class="indexgroup">
<table id="TOC">
<caption><h2 id="TOC_Title">Table of Contents</h2></caption>
<tr class="toc-level-1"><td class="toc-number">1</td><td class="toc-text"><a href="#PREFACE">PREFACE</a></td></tr>
    <tr class="toc-level-1"><td class="toc-number">2</td><td class="toc-text"><a href="#INTRODUCTION">INTRODUCTION</a></td></tr>
       <tr class="toc-level-1"><td class="toc-number">3</td><td class="toc-text"><a href="#DESCRIPTION">DESCRIPTION</a></td></tr>
 <tr class="toc-level-2"><td class="toc-number">3.1</td><td class="toc-text"><a href="#Basics">Basics</a></td></tr>
                             <tr class="toc-level-2"><td class="toc-number">3.2</td><td class="toc-text"><a href="#Pre-loading_Plugins_And_Naming.">Pre-loading Plugins And Naming.</a></td></tr>
                    <tr class="toc-level-2"><td class="toc-number">3.3</td><td class="toc-text"><a href="#Ordering_And_Priorities">Ordering And Priorities</a></td></tr>
                                             <tr class="toc-level-3"><td class="toc-number">3.3.1</td><td class="toc-text"><a href="#User_Defined_Ordering">User Defined Ordering</a></td></tr>
                                     <tr class="toc-level-3"><td class="toc-number">3.3.2</td><td class="toc-text"><a href="#Sorting">Sorting</a></td></tr>
                                                <tr class="toc-level-3"><td class="toc-number">3.3.3</td><td class="toc-text"><a href="#How_Ordering_Is_Used?">How Ordering Is Used?</a></td></tr>
  <tr class="toc-level-2"><td class="toc-number">3.4</td><td class="toc-text"><a href="#Writing_A_Plugin">Writing A Plugin</a></td></tr>
                      <tr class="toc-level-3"><td class="toc-number">3.4.1</td><td class="toc-text"><a href="#Method_Handling">Method Handling</a></td></tr>
                                         <tr class="toc-level-4"><td class="toc-number">3.4.1.1</td><td class="toc-text"><a href="#Method_Return_Value">Method Return Value</a></td></tr>
                        <tr class="toc-level-4"><td class="toc-number">3.4.1.2</td><td class="toc-text"><a href="#Chain_Control">Chain Control</a></td></tr>
                         <tr class="toc-level-4"><td class="toc-number">3.4.1.3</td><td class="toc-text"><a href="#Parametrized_Handlers">Parametrized Handlers</a></td></tr>
                                 <tr class="toc-level-4"><td class="toc-number">3.4.1.4</td><td class="toc-text"><a href="#Performance_Matters">Performance Matters</a></td></tr>
    <tr class="toc-level-3"><td class="toc-number">3.4.2</td><td class="toc-text"><a href="#Class_Overriding">Class Overriding</a></td></tr>
                                                  <tr class="toc-level-3"><td class="toc-number">3.4.3</td><td class="toc-text"><a href="#Callbacks">Callbacks</a></td></tr>
                                       <tr class="toc-level-3"><td class="toc-number">3.4.4</td><td class="toc-text"><a href="#Events">Events</a></td></tr>
                   <tr class="toc-level-4"><td class="toc-number">3.4.4.1</td><td class="toc-text"><a href="#Nuances">Nuances</a></td></tr>
                <tr class="toc-level-2"><td class="toc-number">3.5</td><td class="toc-text"><a href="#Plugin_META">Plugin META</a></td></tr>
                                                   <tr class="toc-level-2"><td class="toc-number">3.6</td><td class="toc-text"><a href="#Pluggables">Pluggables</a></td></tr>
<<<<<<< HEAD
                <tr class="toc-level-1"><td class="toc-number">4</td><td class="toc-text"><a href="#SEE_ALSO">SEE ALSO</a></td></tr>
     
=======
                  <tr class="toc-level-2"><td class="toc-number">3.7</td><td class="toc-text"><a href="#Traits">Traits</a></td></tr>
  <tr class="toc-level-3"><td class="toc-number">3.7.1</td><td class="toc-text"><a href="#is_pluggable">is pluggable</a></td></tr>
    <tr class="toc-level-3"><td class="toc-number">3.7.2</td><td class="toc-text"><a href="#is_plug-(before|around|after)">is plug-(before|around|after)</a></td></tr>
                                       <tr class="toc-level-3"><td class="toc-number">3.7.3</td><td class="toc-text"><a href="#after,_before,_demand">after, before, demand</a></td></tr>
            <tr class="toc-level-3"><td class="toc-number">3.7.4</td><td class="toc-text"><a href="#for">for</a></td></tr>
            <tr class="toc-level-1"><td class="toc-number">4</td><td class="toc-text"><a href="#SEE_ALSO">SEE ALSO</a></td></tr>
        
>>>>>>> 56157633
</table>
</nav>

    <div class="pod-body">
    <h1 id="PREFACE"><a class="u" href="#___top" title="go to top of document">PREFACE</a></h1>
<p>This document is provinding the reader with in-depth explanation of how <code>OO::Plugin</code> framework works. Technical details are provided in respective modules.</p>
<h1 id="INTRODUCTION"><a class="u" href="#___top" title="go to top of document">INTRODUCTION</a></h1>
<p>This framework is intended to provide a mechanizm of extending an application functionality through use of third-party provided plugins. The following functionality is provided for a plugin:</p>
<ul><li><p>Method call handling for the purposes ranging from simply monitoring a method call to completely replacing the original method functionality with plug-provided one.</p>
</li>
<li><p>Class overriding using inheritance. I.e. an arbitrary core class can be inherited by a plugin-provided class and used by the core code instead of the original.</p>
</li>
<li><p>Flexible callbacks.</p>
</li>
<li><p>Asynchronous events.</p>
</li>
</ul>
<p>Also supported are automatic plugin module loading, and managing of plugin dependencies and priorities.</p>
<h1 id="DESCRIPTION"><a class="u" href="#___top" title="go to top of document">DESCRIPTION</a></h1>
<h2 id="Basics"><a class="u" href="#___top" title="go to top of document">Basics</a></h2>
<p>All work is done through a plugin manager. It is generally recommended to have a single instance of plugin manager per application. The application, in turn, is supposed to delegate it&#39;s object creation functionality to the manager. I.e., where usually we create an instance with this line of code:</p>
<pre class="pod-block-code">my $foo = Foo.new( attr =&gt; &#39;a value&#39; );</pre>
<p>it is now recommended to have this:</p>
<pre class="pod-block-code">my $foo = $plugin-manager.create( Foo, attr =&gt; &#39;a value&#39; );</pre>
<p>Alternatively, if one needs a class to work with but still capable of supporting plugins, he can do the following:</p>
<pre class="pod-block-code">my \foo-class = $plugin-manager.class( Foo );</pre>
<p>What happens under the hood is that the manager takes your class, considers what plugins are requesting to modify its behavior, and then creates a new class for you which will delegate some of its functionality to the plugins. This is somewhat simplified description of what is happening but it is only intended to explain why the delegation is necessary.</p>
<p>All the above also means that the creation of a plugin manager object is one of the first thing an application must do before anything else. Typically, the code would look like this:</p>
<p>class MyApp { has OO::Plugin::Manager $!plugin-manager;</p>
<pre class="pod-block-code">submethod TWEAK {
    $!plugin-manager .= new( base =&gt; &#39;MyApp&#39; );
    $!plugin-manager.load-plugins;
    $!plugin-manager.initialize( app =&gt; self );
}</pre>
<p>}</p>
<p>Of these three steps invocation of the <code>load-plugins</code> method is optional. This is where automatic pre-loading of plugins from external modules is happening. Refer to corresponding section below to find out more about this process.</p>
<p>By invocing <code>initialize</code> we actually make the manager ready to do its job. The point for having all these stages is to allow an application to perfom some extra additional steps before plugins are activated. Those are:</p>
<ul><li><p>disabling unwanted plugins</p>
</li>
<li><p>defining plugin priorities and, possibly, desired order of the plugins</p>
</li>
</ul>
<p>Future versions of the framework may have some additional functionality and this more things could be done before we start using the manager.</p>
<p><strong>NOTE</strong> <em>Though plugin disabling and changes to the ordering are not prohibited after the manager is initialized, they&#39;re not recommended due to possible unwanted side effect. Moreover, ordering is only done while manager is initializing.</em></p>
<p>A thing in the above code which worth mentioning here is the parameters to the <code>initialize</code> method call. The method itself doesn&#39;t take any. Whatever it receives is getting passed to the constructors of newly created plugin objects (this subject will be covered later). In my code what happens is that application object informs its plugins about itself allowing direct interaction between plugins and the application. By providing special API an application could get even more from its plugins that what is covered by the manager. Consider the following sample plugin:</p>
<pre class="pod-block-code">plugin MyPlugin {
    has MyApp:D $.app is required;

    submethod TWEAK (|) {
        $.app.register-macro( &quot;some_macro&quot;, self.^find_method(&#39;my-macro&#39;) );
    }

    method my-macro ( $param ) { &quot;$param is now expanded&quot; }
}</pre>
<p>Whatever other extensible subsystem is provided by application is then left up to the application and its plugins, the manager is not involved and thus leaves more space for developer&#39;s imagination.</p>
<h2 id="Pre-loading_Plugins_And_Naming."><a class="u" href="#___top" title="go to top of document">Pre-loading Plugins And Naming.</a></h2>
<p>When the manager is created it&#39;s <code>base</code> attribute can be defined. This attribute defines a namespace prefix to be used when looking for plugins in external modules. For the example above the manager will try to load all modules with names starting with <em>MyApp::Plugin::</em> or <em>MyApp::Plugins::</em>. Upon loading all classes contained in these modules and defined using <code>plugin</code> keyword will register themselves with the framework. This allows a single module to define more than one plugin:</p>
<pre class="pod-block-code">unit module MyApp::Plugins::MySet;

plugin Plugin1 {
    ...
}

plugin Plugin2 {
    ...
}</pre>
<p>As a result of compiling this module the framework will know about two new plugins <code>Plugin1</code> and <code>Plugin2</code>. Yet, it must be noted that though we&#39;re referring to them here with their short names, the framework will know them by their fully qualified names (FQN): <code>MyApp::Plugins::MySet::Plugin1</code> and <code>MyApp::Plugins::MySet::Plugin2</code>. This is to prevent name clashes when accidentally plugins from different packages are given same names.</p>
<h2 id="Ordering_And_Priorities"><a class="u" href="#___top" title="go to top of document">Ordering And Priorities</a></h2>
<p>It is possible for a two more plugins to be handling same method, class, or callback. In this case it becomes very important to define the order in which their respective handlers are used. When ordering plugins the manager takes into consideration a couple of plugin attributes such as:</p>
<ul><li><p>user-defined priority</p>
</li>
<li><p>user-defined ordering</p>
</li>
<li><p>plugin-declared dependencies</p>
</li>
</ul>
<p>Priorities could be of three different levels: <em>first</em>, <em>normal</em>, and <em>last</em>. Their names suggest that user wants a plugin to be one of the first in the list, one of the last, or in the middle. The latter is the default.</p>
<p>Within each priority a user can define in what particular order he wants the plugins. See <a href="#user-defined-ordering">section</a> below.</p>
<p>To simplify user&#39;s life we don&#39;t want to make it his responsibility to find out if a <em>Plugin1</em> only works if it follows, say, <em>Plugin2</em>. The framework lets plugins define these kind of relations. More than that, it is also possible to specify wether the relation is desirable or it is demanded. Consider the following code:</p>
<pre class="pod-block-code">plugin Plugin1 after Plugin2 before Plugin3 demands Plugin4, Plugin5 {
    ...
}</pre>
<p>Though rather unlikely to be met in real life, this code demonstrates what can be specified for a plugin. Here traits <code>after</code> and <code>before</code> (<strong>note</strong> that <code>before</code> is just a reverse of <code>after</code>. I.e. <code>Plugin1 before Plugin2</code> is the same as <code>Plugin2 after Plugin1</code>) define desirable relations. In other words, no fatalities would happen if these relations are broken. &#39;Broken&#39; means here that either <em>Plugin2</em> or <em>Plugin3</em> are missing; or together with <em>Plugin1</em> and, possibly with some other plugins too, they form a circular dependency (see below about sorting).</p>
<p>On the other hand, <code>demand</code> means that if it can&#39;t be fulfilled then the only way to resolve the situation is to disable this plugin.</p>
<h3 id="User_Defined_Ordering"><a class="u" href="#___top" title="go to top of document">User Defined Ordering</a></h3>
<p>It is possible for a user to specifically set the wanted order of plugins within each priority. E.g., for a set of plugins <em>P1, P2, P3, P4, P5, P6, P7, P8, P9, P10</em> a user can specify that:</p>
<ul><li><p><em>P7</em>, <em>P3</em>, <em>P5</em> must go <em>first</em> and preserve the order specified; i.e. <em>P5</em> must go after <em>P3</em>, and <em>P3</em> must go after <em>P7</em>.</p>
</li>
<li><p><em>P4</em>, <em>P1</em>, <em>P8</em> must got <em>last</em> and preserve the orider specified.</p>
</li>
</ul>
<p>For user-ordered plugins there is a rule that they will go first within their priority if they belong to <em>first</em> or <em>normal</em>; and they will go after unordered ones within <em>last</em>.</p>
<p><strong>NOTE</strong> Read the followin section carefully as the resulting order might differ from user expectations.</p>
<h3 id="Sorting"><a class="u" href="#___top" title="go to top of document">Sorting</a></h3>
<p>The manager will do its best to conform all the ordering parameters. But due to the complexity of the matter the only rule which can be taken for granted is:</p>
<ul><li><p><em>a demanded plugin will preceed the one which demands it</em></p>
</li>
<li><p><em>if a couple of plugins demanding each other form a cyclic dependency graph then all nodes of the graph will be disabled</em></p>
</li>
<li><p><em>if a plugin demands a disabled or missing plugin it will be disabled too</em></p>
</li>
</ul>
<p>All other relations, including user-defined, are considered voluntary. Though they&#39;re prioritized in the following order (from more prioritized down to less):</p>
<ul><li><p><code>after</code>/<code>before</code> relations</p>
</li>
<li><p>user order within priority</p>
</li>
<li><p>user-specified priority</p>
</li>
</ul>
<p>For example, if a <em>Plugin1</em> is of lowest <em>last</em> priority but is demanded by or must go before <em>Plugin2</em> which is of <em>first</em> priority – then <em>Plugin1</em> will go before <em>Plugin2</em> in the order no matter of their priorities.</p>
<p>As it was stated above, <code>after</code> and <code>before</code> doesn&#39;t impose strict requirements. For that matter if such dependencies form a cycle then manager has the right to break it at any link. For example, we have:</p>
<pre class="pod-block-code">A -&gt; B -&gt; C -&gt; D -&gt; A</pre>
<p>where arrow stands for <code>after</code>. The resulting order could be any of:</p>
<pre class="pod-block-code">A, D, C, B
B, A, D, C,
C, B, A, D
D, C, B, A</pre>
<p>It would only depend on what plugin is chosen first by the sorting algorithm to start building the sequence. With regard to the priorities, cicles might produce pretty surprising result: a plugin with higher priority will go last in the order! Say, specifying that <em>D</em> has the <em>first</em> priority while leaving all others at <em>normal</em> will result in the third sequence of the above example.</p>
<p>Also, because demanded relations are unbreakable, then when a cycle is formed of all <code>demand</code>s execpt for a single link the manager will predictably break that link, making it&#39;s left side element the first. For example, if <code>A -&gt; B</code> is the desired one whereas all the reast are demanding, then the final order will be:</p>
<pre class="pod-block-code">A, D, C, B</pre>
<h3 id="How_Ordering_Is_Used?"><a class="u" href="#___top" title="go to top of document">How Ordering Is Used?</a></h3>
<p>This will be covered in the section below.</p>
<h2 id="Writing_A_Plugin"><a class="u" href="#___top" title="go to top of document">Writing A Plugin</a></h2>
<<<<<<< HEAD
<p>A plugin is an instance of a class inheriting from a <code>Plugin</code> class defined in <a href="https://github.com/vrurg/Perl6-OO-Plugin/blob/v0.0.902/docs/md/OO/Plugin/Class.md">OO::Plugin::Class</a> module. To reduce the boilerplate and provide better readability of the code special class declarator <code>plugin</code> is provided:</p>
=======
<p>A plugin is an instance of a class inheriting from a <code>Plugin</code> class defined in <a href="https://github.com/vrurg/Perl6-OO-Plugin/blob/v0.0.4/docs/md/OO/Plugin/Class.md">OO::Plugin::Class</a> module. To reduce the boilerplate and provide better readability of the code special class declarator <code>plugin</code> is provided:</p>
>>>>>>> 56157633
<pre class="pod-block-code">plugin MyPlugin {
    ...
}</pre>
<p>It is accompanied with three additional traits: <code>after</code>, <code>before</code>, and <code>demand</code>, each of them taking a list of plugin names:</p>
<pre class="pod-block-code">plugin MyPlugin after Plugin1, Plugin2, MyApp::Plugin::Plugin3 {
    ...
}</pre>
<p>As you can see, the names could be in both short and FQN forms. Their validity is not checked at the compile time because the order of loading of plugin modules cannot be pre-determined. Besides, since <code>after</code> and <code>before</code> are not strict missing a plugin cannot be considered a error. For this reason, all the checks are preformed at run-time.</p>
<h3 id="Method_Handling"><a class="u" href="#___top" title="go to top of document">Method Handling</a></h3>
<p>A plugin can request to handle a public method call in an application class. This is not just call interception as one might expect but something bigger than that. Method handling allows a wide variety of tricks from simply monitoring method calls to completely substitute a method with own code (which is in fact the interception as I see it). It is also possible to mangle with the original method parameters and return value.</p>
<p>The method call process is split in three stages: <em>before</em> the call, <em>around</em> it, and <em>after</em>. Every stage has certain specific and its own purpose. We&#39;ll get to this later. For now what matters is that the manger considers each stage as a separate queue of routines to be executed. I call it <u>execution chain</u>. In a way, the original method is also considered as a member of the <em>around</em> chain, though a special one. The order of the routines is defined by the order of the plugins they belong to. For example:</p>
<pre class="pod-block-code">plugin Plugin1 {
    method around-bar1 ( $msg ) is plug-around(:MyClass&lt;bar&gt;) { ... }
}

plugin Plugin2 before Plugin1 {
    method around-bar2 ( $msg ) is plug-around(:MyClass&lt;bar&gt;) { ... }
}</pre>
<p><code>around-bar2</code> will gain control before <code>around-bar1</code> due to <code>before</code> trait defining the plugin order.</p>
<p><strong>NOTE</strong> I&#39;m not detailing the code itself in hope that it is self-explainable. Will carry on on syntax later anyway.</p>
<p>A special packet of information is passed to every method handler as the first method parameter. It is called <em>message</em> and it is an object of <code>MethodHandlerMsg</code> class. The object is presistent across one method call handling session and is being passed to each and every handler method. In addition to some technical information about the call, it contains two special attributes: <code>shared</code> and <code>private</code>. Those are read/write accessible and can be used by plugins to pass information between different handlers and stages.</p>
<ul><li><p><code>shared</code> is a hash which is kept unchanged by the manager and therefore allows for some data exchange between method handlers from different plugins within the current handling session.</p>
</li>
<li><p><code>private</code> is somewhat similar to <code>shared</code> except that it is a unique value being kept for each plugin separately. It only allows a plugin to store a value across stages of the same handling session. <code>private</code> is a scalar and its content is solely defined by what a plugin code stores in it.</p>
</li>
</ul>
<p>For example:</p>
<pre class="pod-block-code">plugin Plugin1 {
    method before-bar ( $msg ) is plug-before(:MyClass&lt;bar&gt;) {
        $msg.private = &quot;info from &#39;before&#39;&quot;;
    }

    method after-bar ( $msg ) is plug-after(:MyClass&lt;bar&gt;) {
        say $msg.private; # &quot;info from &#39;before&#39;&quot;
    }
}</pre>
<h4 id="Method_Return_Value"><a class="u" href="#___top" title="go to top of document">Method Return Value</a></h4>
<p>Method handlers plugged into <em>around</em> or <em>after</em> stages can override the return value of a method. To do so they must set <code>rc</code> attribute or the message packet using <code>set-rc</code> method:</p>
<pre class="pod-block-code">plugin Plugin1 {
    method around-bar ( $msg ) is plug-around(:MyClass&lt;bar&gt;) {
        $msg.set-rc(&quot;my return&quot;);
    }
}</pre>
<p>For the <em>around</em> stage this action would a have a side-effect of preventing the original method from being executed.</p>
<p>The handlers of <em>after</em> stage can use the <code>rc</code> attribute of the message packet to inspect the return value (wherever it was set previously). They&#39;re also allowed to change it.</p>
<p>The <em>before</em> stage handlers are not allowed to set the return value. If they attempt to then a warning would be issued by the manager.</p>
<p><strong>NOTE</strong> The return value is not checked agains the original method&#39;s signature constraint if there is one.</p>
<h4 id="Chain_Control"><a class="u" href="#___top" title="go to top of document">Chain Control</a></h4>
<p>A method handler is capable of controlling the execution chain up to some extent. It can request the manager to either stop processing the chain right away or restart it from the beginning. Those actions are similar to <code>last</code> and <code>redo</code> commands available for controling the loops. Correspondingly, the framework provides <code>plug-last</code> and <code>plug-redo</code> for the convinience of a plugin writer. Behind the scenes special exceptions <code>CX::Plugin::Last</code> and <code>CX::Plugin::Redo</code> are utilized.</p>
<p>With <code>plug-last</code> <em>around</em> and <em>after</em> handlers can supply a single parameter to set the return value on the message packet.</p>
<p><code>plug-redo</code> must be used with care as it may cause an infinite loop. Next versions of this framework might impose a limit on the number of <code>redo</code>s emitted by a single plugin.</p>
<h4 id="Parametrized_Handlers"><a class="u" href="#___top" title="go to top of document">Parametrized Handlers</a></h4>
<p>The message object received by a handler has an attribute <code>params</code> which is a <code>Capture</code> of the orginal method parameters. Having a handler which is only deals with the message packet has an advantage of making it capable of handling multiple original methods in the most simple way. For example, the following code would record all calls of all methods of <code>MyClass</code>:</p>
<pre class="pod-block-code">plugin Recorder {
    method bind-them-all ( $msg ) is plug-before( &#39;MyClass&#39; ) {
        say $msg.method, &quot; with &quot;, $msg.params;
    }
}</pre>
<p>But this isn&#39;t really handy when one actually needs to have access to the parameters. Of course, there are a couple of ways to destructure a <code>Capture</code> object, but that adds to the complexity of the code - something I always want to avoid. For this reason, there is a simpler solution. If the plugin manager sees more than one parameter in the handler signature it passes the orignal method parameters next to the message packet object:</p>
<pre class="pod-block-code">class MyClass {
    method bar ( Int:D $i ) {
        return -$i
    }
}

plugin Plugin1 {
    method before-bar ( $msg, Int:D $i ) is plug-before(:MyClass&lt;bar&gt;) {
        say &quot;bar() with Int: $i&quot;;
    }
}

OO::Plugin::Manager.new.create( MyClass ).bar( 42 ); # bar() with Int: 42</pre>
<p><strong>NOTE</strong> For speeding up operations parameters are not checked against handler signature by the plugin manager code.</p>
<p><strong>NOTE</strong> The framework checks for the handler signature validity by inspecting its first parameter. It has to be a scalar (i.e. has <code>$</code> sigil) and be of type <code>Any</code>. It would better bet <code>MethodHandlerMsg</code> but due to a bug in Perl6 this is not possible for now because it causes an internal error.</p>
<p>Same rule apply to multi-dispatch method handlers where the <code>plug-</code> traits are to be applied to the <code>proto</code>:</p>
<pre class="pod-block-code">plugin Plugin1 {
    proto method around-bar ( $msg ) is plug-around(:MyClass&lt;bar&gt;) {*}
    multi method around-bar ( $msg ) { ... }

    proto method before-bar ( $msg, | ) is plug-before(:MyClass&lt;bar&gt;) {*}
    multi method before-bar ( $msg, Int:D $i ) { ... }
}</pre>
<p><strong>NOTE</strong> Currently it is possible to apply the trait to one of a <code>multi</code> variants within multi-dispatch. Doing so is highly discouraged and will be a error at some point in the future!</p>
<h4 id="Performance_Matters"><a class="u" href="#___top" title="go to top of document">Performance Matters</a></h4>
<p>It must be noted that method handling while being very powerful and flexible tool is pretty costly performance-wise. For speed-sensitive applications consider using <a href="#Class_Overriding">Class Overriding</a>.</p>
<h3 id="Class_Overriding"><a class="u" href="#___top" title="go to top of document">Class Overriding</a></h3>
<p>This is a very straightforward method of providing extended or altered functionality for your core. Whenever necessary a plugin can declare a so called <code>plug-class</code> which will inherit from a core class:</p>
<pre class="pod-block-code">use OO::Plugin;
use OO::Plugin::Manager;

class MyClass {
    method foo ( Str $s ) {
        S:g/\s/_/ given $s
    }
}

plugin Plugin1 {
    plug-class MyPlug for MyClass {
        method foo ( Str $s ) {
            callwith( &quot;my prefix for $s&quot; );
        }
    }
}

my $mgr = OO::Plugin::Manager.new.initialize;
my $inst = $mgr.create( MyClass );
say $inst.foo(&quot;1 2 3&quot;);                             # my_prefix_for_1_2_3
say $inst.^mro;                                     # ((MyClass_4jN3Lv) (MyPlug_YHNAfr) (MyClass) (Any) (Mu))</pre>
<p><em>Note</em> that the output of the last line is a sample. The last six chars following the underscore char are random.</p>
<p>Let me explain the magic behind this code. Actually, <code>plug-class</code> doesn&#39;t declare a class. It declares a role (<em>they&#39;re certain limitations in Rakudo making this the only possible way</em>). For each <code>plug-class</code> defined for the requested core class (<code>MyClass</code> in the example) the manager generates an empty class and apply the <code>plug-class</code> role to it. Then it sets a parent for the new class (not necessarily it is the core class as more than one plugin is defining a <code>plug-class</code> for it). Eventually, a new class is generated which inherits from the newly created inheritance chain.</p>
<p>This result of the alogirth can be observed in the output of <code>.^mro</code>. Say, if we add another plugin to the above code:</p>
<pre class="pod-block-code">plugin Plugin2 before Plugin1 {
    plug-class MyPlug2 for MyClass {
        ...
    }
}</pre>
<p>The resulting chain would then look like this:</p>
<pre class="pod-block-code">((MyClass_4jN3Lv) (MyPlug2_NjJk1a) (MyPlug_YHNAfr) (MyClass) (Any) (Mu))</pre>
<p>Note that <code>Plugin2</code> is declaring to go <em>before</em> <code>Plugin1</code> - so goes <code>MyPlug2</code> before <code>MyPlug</code> in the MRO. This is how plugin ordering works for class overriding.</p>
<p>As <code>plug-class</code> is a role in nature, so all of the role limitations apply. For example, a role cannot have <code>our</code> declarations. Most of those limitations could be overcome by using <code>plugin</code>&#39;s body:</p>
<pre class="pod-block-code">plugin Plugin1 {
    out $plug-class-variable;

    plug-class MyPlug for MyClass {
        method foo {
            say $plug-class-variable;
        }
    }
}</pre>
<p>A <code>plug-class</code> doesn&#39;t have direct access to the plugin object of his respective <code>plugin</code> though. But the object can be obtained with the plugin manager API.</p>
<h3 id="Callbacks"><a class="u" href="#___top" title="go to top of document">Callbacks</a></h3>
<p><u>Callback</u> is a way of calling a special method of a plugin and getting a return value from it. A callback is defined by a string name and can further be detailed with method signature.</p>
<p>Callback is the most simple and straightforward way of direct interaction between application code and plugins: a plugin defines a multi-method <code>on-callback</code>:</p>
<pre class="pod-block-code">plugin Plugin1 {
    multi method on-callback ( &#39;my-callback&#39;, $msg, Str $p1, Int $p2 ) {
        ...
        return &quot;The Universe&quot;;
    }
}</pre>
<p>Then application issue a call:</p>
<pre class="pod-block-code">my $mgr = OO::Plugin::Manager.new;
...
say $mgr.callback( &#39;my-callback&#39;, &quot;the answer&quot;, 42 ); # The Universe</pre>
<p>and it gets dispatched to matching <code>on-callback</code> methods of all plugins. This also implies that for any given callback the term <u>execution chain</u> defined in <a href="#Method_Handling">Method Handling</a> applies too, as well as the methods to control the chain using <code>plug-last</code> or <code>plug-redo</code> routines.</p>
<p>Similarly to method handling, a callback receives a message object of <code>PluginMessage</code> type. (<em>Actually, <code>PluginMessage</code> is the base class of <code>MethodHandlerMsg</code></em>) And same way, as for method handling, a callback can specify its return value using <code>set-rc</code> method of the object or by returning the value. In the latter case the value must be defined and not already set in any other manner (like by a previous callback in the chain) or it will be dropped by the manager. If a callback needs to return a type then this can only be done with <code>set-rc</code> or <code>plug-last</code>.</p>
<p>If a callback doesn&#39;t use <code>plug-last</code> to indicate the termination of the execution chain, then any next callback from a later-located plugin can override it with own value using <code>set-rc</code> method of the message object.</p>
<h3 id="Events"><a class="u" href="#___top" title="go to top of document">Events</a></h3>
<p>Similarly to callbacks, <u>event</u> is a way of calling a special method of a plugin. Events are different in a way that they&#39;re handled asynchronously and are designed for mostly one-way communication: from application to plugins. Event is handled by a multi-method too:</p>
<pre class="pod-block-code">plugin Plugin1 {
    multi method on-event ( &#39;my-event&#39;, Str $p1, Int $p2 ) {
        ...
    }
}</pre>
<p>Contrary to other handler methods, it doesn&#39;t receive any special message object, as it is clear from the example.</p>
<p>On the application side, sending of an event is as simple as:</p>
<pre class="pod-block-code">my $mgr = OO::Plugin::Manager.new;
...
my $promise = $mgr.event( &#39;my-event;, &quot;the answer&quot;, 42 );</pre>
<p>The returned <code>Promise</code> will be kept when all event handlers are completed.</p>
<p>If there is more than one event handler with the same signature matching the passed parameters, then they will be executed in parallel. The number of simultaneously running handlers is limited by <code>event-workers</code> attribute of the plugin manager. Setting it to 1 will cause the handlers to be called one after another but still in a separate thread, so the main application code may proceed as usual.</p>
<p>Clearly, the plugin ordering doesn&#39;t apply to event handling; this neither execution chain is used. Therefore it is guaranteed that for every event all its matching handlers will be called.</p>
<p>To allow the handlers complete without interruption it is highly recommended for an application to call method <code>finish</code> on the plugin manager object before exiting the application:</p>
<pre class="pod-block-code">$mgr.finish;</pre>
<h4 id="Nuances"><a class="u" href="#___top" title="go to top of document">Nuances</a></h4>
<ul><li><p>Events are dispatched by a special method in its own thread. To reduce resource consumption, it is not getting started until an event is sent by the application. It will also shutdown if no event is been sent over a timeout period. The timeout is defined by <code>ev-dispatcher-timeout</code> attribute of the manager.</p>
</li>
<li><p>It is still possible to obtain return value of a particular event handler. The <code>Promise</code> returned by the <code>event</code> method is kept with an array of <code>Promise</code>s of each event handler. Those are being kept with two-element arrays where the first element is a plugin object, and the second is event handler return value.</p>
</li>
<li><p>If an event handler throws and exception it is silently consumed by the dispatcher. But the exception can be fetched from the second element of event handler&#39;s <code>Promise</code> where it will be stored instead of the return value.</p>
</li>
</ul>
<p><em><strong>NOTE</strong> Other methods of reporting errors back to the user code are considered. Any feedback is welcome!</em></p>
<h2 id="Plugin_META"><a class="u" href="#___top" title="go to top of document">Plugin META</a></h2>
<p>Any plugin has some meta-data attached to it. The format is as simple as it can be: it&#39;s a hash of meta-keys with values. There is no predefined set of keys. Any application can use any keys for its own purpose. Though a couple of keys are reserved for the plugin manager itself. Those are:</p>
<ul><li><p><code>version</code></p>
<p>Plugin version. Must be a <code>Version</code> object.</p>
</li>
<li><p><code>name</code></p>
<p>Plugin short name as the developer wants it to be. This allows to override short name obtained from plugin&#39;s module name. Both name can later be used to get FQN of the plugin.</p>
</li>
<li><p><code>after</code>, <code>before</code></p>
<p>Desirable ordering relations.</p>
</li>
<li><p><code>demand</code></p>
<p>Demanding <code>after</code> ordering relation.</p>
</li>
</ul>
<p>The meta is registered from within plugin&#39;s body block either with <code>plugin-meta</code> routine, or with <code>our %meta</code> hash:</p>
<pre class="pod-block-code">plugin Plugin1 {
    our %meta = key1 =&gt; &quot;value1&quot;,
                key2 =&gt; &quot;value2&quot;,
                key3 =&gt; 42,
                ;

    plugin-meta key1 =&gt; &quot;value 1&quot;,
                key4 =&gt; &quot;value 4&quot;,
                demand =&gt; &lt;Plugin2 Plugin3&gt;,
                ;
}</pre>
<p>For the same key <code>key1</code> the value from <code>plugin-meta</code> will take precedence. Generally speaking, the precedence of sources for the meta are:</p>
<ul><li><p>plugin declaration</p>
</li>
<li><p><code>plugin-meta</code></p>
</li>
<li><p><code>%meta</code></p>
</li>
</ul>
<p>Keys declared in higher priority override keys from lower priority source.</p>
<p><code>after</code>, <code>before</code>, and <code>demand</code> are keys which are taken special care. Those can be declared in the plugin declarion with traits of the same names. So, for the code:</p>
<pre class="pod-block-code">plugin Plugin1 after Plugin2 {
    our %meta = demand =&gt; &lt;Plugin5&gt;,
                before =&gt; &lt;Plugin6&gt;,

    plugin-meta after  =&gt; &lt;Plugin3&gt;,
                before =&gt; &lt;Plugin3&gt;,
                ;
}</pre>
<p>The final meta will be:</p>
<pre class="pod-block-code">after  =&gt; &lt;Plugin2&gt;, # from the declaration
before =&gt; &lt;Plugin3&gt;, # from plugin-meta
demand =&gt; &lt;Plugin5&gt;, # from %meta</pre>
<p><strong>NOTE</strong> Though the values above are strings, in real life ordering meta keys are <code>Set</code>s of plugin names.</p>
<p>Another meta key taken from plugin declaration is <code>version</code>:</p>
<pre class="pod-block-code">plugin Plugin1:ver&lt;0.1.0&gt; {
    ...
}</pre>
<p>unless there is manually defined <code>version</code> key declared by the programmer.</p>
<h2 id="Pluggables"><a class="u" href="#___top" title="go to top of document">Pluggables</a></h2>
<p>The framework provides a special trait <code>is pluggable</code> which is applicable to both classes and methods and marks those of them which the users wants to allow to be overriden. For example:</p>
<pre class="pod-block-code">class Foo is pluggable {
    ...
}

class Bar {
    ...
    method plug-me is pluggable {
        ...
    }
}</pre>
<<<<<<< HEAD
<p>The outcome of applying the trait differs depending on wether the plugin manager is in <em>strict</em> or <em>loose</em> mode. In the former it will raise an error for any attempt to override an unpluggable class or attach a handler to an unpluggable method. In the latter (which is the default) any class or method are considered pluggable.</p>
<p>A user can request a registry of pluggables from <a href="https://github.com/vrurg/Perl6-OO-Plugin/blob/v0.0.902/docs/md/OO/Plugin/Registry.md">OO::Plugin::Registry</a>. This information can be used, for example, to provide a plugin developer with the information about what objects are opened for &quot;suggestions&quot;.</p>
<p>Note though that in <em>loose</em> mode the manager will register any class or method requested by a plugin as pluggable. This functionality is considered experimental and might be a subject for change in the future.</p>
<h1 id="SEE_ALSO"><a class="u" href="#___top" title="go to top of document">SEE ALSO</a></h1>
<p><a href="https://github.com/vrurg/Perl6-OO-Plugin/blob/v0.0.902/docs/md/OO/Plugin.md">OO::Plugin</a>, <a href="https://github.com/vrurg/Perl6-OO-Plugin/blob/v0.0.902/docs/md/OO/Plugin/Manager.md">OO::Plugin::Manager</a>, <a href="https://github.com/vrurg/Perl6-OO-Plugin/blob/v0.0.902/docs/md/OO/Plugin/Class.md">OO::Plugin::Class</a></p>
=======
<p>The outcome of applying the trait differs depending on wether the plugin manager is in <em>strict</em> or <em>loose</em> mode. In the former case it will raise an error for any attempt to override an unpluggable class or attach a handler to an unpluggable method. In the latter case (which is the default) any class or method is considered pluggable and gets registed as such with <a href="https://github.com/vrurg/Perl6-OO-Plugin/blob/v0.0.4/docs/md/OO/Plugin/Registry.md">OO::Plugin::Registry</a>.</p>
<p>A user can request a registry of pluggables from <a href="https://github.com/vrurg/Perl6-OO-Plugin/blob/v0.0.4/docs/md/OO/Plugin/Registry.md#method-pluggable-classes">OO::Plugin::Registry</a>. This information can be used, for example, to provide a plugin developer with the information about what objects are opened for &quot;suggestions&quot;.</p>
<p>Note though that in <em>loose</em> mode the manager will register any class or method requested by a plugin as pluggable. This functionality is considered experimental and might be a subject for change in the future.</p>
<h2 id="Traits"><a class="u" href="#___top" title="go to top of document">Traits</a></h2>
<p>The framework provides a couple of traits. They were mostly noted in this manual, but it worth listing them all together in this section.</p>
<h3 id="is_pluggable"><a class="u" href="#___top" title="go to top of document">is pluggable</a></h3>
<p>The most simple trait simply marking a class or a method as allowed for plugging. It is described in section <a href="#pluggables">Pluggables</a>.</p>
<h3 id="is_plug-(before|around|after)"><a class="u" href="#___top" title="go to top of document">is plug-(before|around|after)</a></h3>
<p>These three traits must be applied to plugin methods implementing method handling. They define what stage of the method call to install the handler into. Their parameters define what method of what class is to be handled. There&#39;re two forms allowed for the parameters: <code>List</code> and <code>Hash</code>.</p>
<p>In the list form each element of the list could either be a <code>Pair</code> or a string. When it&#39;s a pair then the key is a class name and the value is a method name. The method name, in turn, could be just an asterisk <em>&#39;*&#39;</em> to specify all public methods of the class:</p>
<pre class="pod-block-code">plugin Plugin1 {
    method around-foo ( ... ) is plug-around( :Foo&lt;foo&gt; ) {
        ...
    }
    method monitor ( |params ) is plug-before( Foo =&gt; &#39;*&#39;, &#39;Bar&#39;, &lt;Baz Fubar&gt; ) {
        ...
    }
}</pre>
<p><em>Note</em> Despite all over this manual I use <em>(before|around|after)-</em> prefix for method handlers, it&#39;s has nothing to do with the framework requirements. The method handler name is absolutely irrelevant and can be anything allowed by Perl6.</p>
<p>The <code>monitor</code> handler will be called before all methods of <code>Foo</code>, <code>Bar</code>, <code>Baz</code>, and <code>Fubar</code> classes. Whereas <code>around-foo</code> will only handle method <code>foo</code> of <code>Foo</code>, pardon for this pub.</p>
<p>When the trait parameter is a hash the it must have two keys: <em>class</em> and <em>method</em>:</p>
<pre class="pod-block-code">plugin Plugin1 {
    method monitor ( |params ) is plug-before{ class =&gt; &#39;Foo&#39;, method =&gt; &#39;*&#39; } {
        ...
    }
}</pre>
<h3 id="after,_before,_demand"><a class="u" href="#___top" title="go to top of document">after, before, demand</a></h3>
<p>These three are pseudo-traits in a way that they don&#39;t have a representation via the <code>trait_mod</code> routine. They can only be used with a plugin class declared with <code>plugin</code> keyword. Their meaning is mostly outlined in <code>Ordering And Priorities|#ordering-and-priorities</code> section of this manual. Their syntax is extremely simple: they all take a list of plugin names in unquoted form. Note that it is not plugin classes we&#39;re talking about now because if a class is not available then this would be a syntax error. But the validity of these names is checked much later, at the plugin manager initialization stage. And even then only the absense of <em>demand</em>ed plugins is considered a problem.</p>
<p>It is also worth noting that both short names and FQNs are accepted by the traits. Though the use of short names must be carefully considered because of their possible duplication.</p>
<pre class="pod-block-code">plugin Plugin1 after MyApp::Plugins::Pugin2, Plugin5 before MyApp::Plugins::Plugin4 {
    ...
}</pre>
<h3 id="for"><a class="u" href="#___top" title="go to top of document">for</a></h3>
<p>This one is also a pseudo-trait in the same meaning, as the previously noted ordering traits. It can only be applied to a <code>plug-class</code>. Another similarity to the ordering traits is that <code>for</code> accepts list of unquoted names. Though this time it&#39;s a list of classes the related <code>plug-class</code> plans to extend. Short class names are allowed too but with the same precaution about possible duplicates.</p>
<p><strong>NOTE</strong> Be very careful about mistypes in <code>for</code> declaration. There is no way to make sure that a missing class name is because it is wrongly spelled or because it wasn&#39;t requested by application code.</p>
<h1 id="SEE_ALSO"><a class="u" href="#___top" title="go to top of document">SEE ALSO</a></h1>
<p><a href="https://github.com/vrurg/Perl6-OO-Plugin/blob/v0.0.4/docs/md/OO/Plugin.md">OO::Plugin</a>, <a href="https://github.com/vrurg/Perl6-OO-Plugin/blob/v0.0.4/docs/md/OO/Plugin/Manager.md">OO::Plugin::Manager</a>, <a href="https://github.com/vrurg/Perl6-OO-Plugin/blob/v0.0.4/docs/md/OO/Plugin/Class.md">OO::Plugin::Class</a> <a href="https://github.com/vrurg/Perl6-OO-Plugin/blob/v0.0.4/docs/md/OO/Plugin/Registry.md">OO::Plugin::Registry</a></p>
<section><h1>AUTHOR</h1>
<p>Vadim Belman &lt;vrurg@cpan.org&gt;</p>
</section>
>>>>>>> 56157633

    </div>
    
    
    </body>
</html>
<|MERGE_RESOLUTION|>--- conflicted
+++ resolved
@@ -46,10 +46,6 @@
                    <tr class="toc-level-4"><td class="toc-number">3.4.4.1</td><td class="toc-text"><a href="#Nuances">Nuances</a></td></tr>
                 <tr class="toc-level-2"><td class="toc-number">3.5</td><td class="toc-text"><a href="#Plugin_META">Plugin META</a></td></tr>
                                                    <tr class="toc-level-2"><td class="toc-number">3.6</td><td class="toc-text"><a href="#Pluggables">Pluggables</a></td></tr>
-<<<<<<< HEAD
-                <tr class="toc-level-1"><td class="toc-number">4</td><td class="toc-text"><a href="#SEE_ALSO">SEE ALSO</a></td></tr>
-     
-=======
                   <tr class="toc-level-2"><td class="toc-number">3.7</td><td class="toc-text"><a href="#Traits">Traits</a></td></tr>
   <tr class="toc-level-3"><td class="toc-number">3.7.1</td><td class="toc-text"><a href="#is_pluggable">is pluggable</a></td></tr>
     <tr class="toc-level-3"><td class="toc-number">3.7.2</td><td class="toc-text"><a href="#is_plug-(before|around|after)">is plug-(before|around|after)</a></td></tr>
@@ -57,7 +53,6 @@
             <tr class="toc-level-3"><td class="toc-number">3.7.4</td><td class="toc-text"><a href="#for">for</a></td></tr>
             <tr class="toc-level-1"><td class="toc-number">4</td><td class="toc-text"><a href="#SEE_ALSO">SEE ALSO</a></td></tr>
         
->>>>>>> 56157633
 </table>
 </nav>
 
@@ -182,11 +177,7 @@
 <h3 id="How_Ordering_Is_Used?"><a class="u" href="#___top" title="go to top of document">How Ordering Is Used?</a></h3>
 <p>This will be covered in the section below.</p>
 <h2 id="Writing_A_Plugin"><a class="u" href="#___top" title="go to top of document">Writing A Plugin</a></h2>
-<<<<<<< HEAD
-<p>A plugin is an instance of a class inheriting from a <code>Plugin</code> class defined in <a href="https://github.com/vrurg/Perl6-OO-Plugin/blob/v0.0.902/docs/md/OO/Plugin/Class.md">OO::Plugin::Class</a> module. To reduce the boilerplate and provide better readability of the code special class declarator <code>plugin</code> is provided:</p>
-=======
 <p>A plugin is an instance of a class inheriting from a <code>Plugin</code> class defined in <a href="https://github.com/vrurg/Perl6-OO-Plugin/blob/v0.0.4/docs/md/OO/Plugin/Class.md">OO::Plugin::Class</a> module. To reduce the boilerplate and provide better readability of the code special class declarator <code>plugin</code> is provided:</p>
->>>>>>> 56157633
 <pre class="pod-block-code">plugin MyPlugin {
     ...
 }</pre>
@@ -426,13 +417,6 @@
         ...
     }
 }</pre>
-<<<<<<< HEAD
-<p>The outcome of applying the trait differs depending on wether the plugin manager is in <em>strict</em> or <em>loose</em> mode. In the former it will raise an error for any attempt to override an unpluggable class or attach a handler to an unpluggable method. In the latter (which is the default) any class or method are considered pluggable.</p>
-<p>A user can request a registry of pluggables from <a href="https://github.com/vrurg/Perl6-OO-Plugin/blob/v0.0.902/docs/md/OO/Plugin/Registry.md">OO::Plugin::Registry</a>. This information can be used, for example, to provide a plugin developer with the information about what objects are opened for &quot;suggestions&quot;.</p>
-<p>Note though that in <em>loose</em> mode the manager will register any class or method requested by a plugin as pluggable. This functionality is considered experimental and might be a subject for change in the future.</p>
-<h1 id="SEE_ALSO"><a class="u" href="#___top" title="go to top of document">SEE ALSO</a></h1>
-<p><a href="https://github.com/vrurg/Perl6-OO-Plugin/blob/v0.0.902/docs/md/OO/Plugin.md">OO::Plugin</a>, <a href="https://github.com/vrurg/Perl6-OO-Plugin/blob/v0.0.902/docs/md/OO/Plugin/Manager.md">OO::Plugin::Manager</a>, <a href="https://github.com/vrurg/Perl6-OO-Plugin/blob/v0.0.902/docs/md/OO/Plugin/Class.md">OO::Plugin::Class</a></p>
-=======
 <p>The outcome of applying the trait differs depending on wether the plugin manager is in <em>strict</em> or <em>loose</em> mode. In the former case it will raise an error for any attempt to override an unpluggable class or attach a handler to an unpluggable method. In the latter case (which is the default) any class or method is considered pluggable and gets registed as such with <a href="https://github.com/vrurg/Perl6-OO-Plugin/blob/v0.0.4/docs/md/OO/Plugin/Registry.md">OO::Plugin::Registry</a>.</p>
 <p>A user can request a registry of pluggables from <a href="https://github.com/vrurg/Perl6-OO-Plugin/blob/v0.0.4/docs/md/OO/Plugin/Registry.md#method-pluggable-classes">OO::Plugin::Registry</a>. This information can be used, for example, to provide a plugin developer with the information about what objects are opened for &quot;suggestions&quot;.</p>
 <p>Note though that in <em>loose</em> mode the manager will register any class or method requested by a plugin as pluggable. This functionality is considered experimental and might be a subject for change in the future.</p>
@@ -473,7 +457,6 @@
 <section><h1>AUTHOR</h1>
 <p>Vadim Belman &lt;vrurg@cpan.org&gt;</p>
 </section>
->>>>>>> 56157633
 
     </div>
     
